--- conflicted
+++ resolved
@@ -22,10 +22,7 @@
 import pytensor.tensor as pt
 import xarray as xr
 from arviz import r2_score
-<<<<<<< HEAD
 from patsy import dmatrix
-=======
->>>>>>> f51f9945
 from pymc_extras.prior import Prior
 
 from causalpy.utils import round_num
@@ -98,12 +95,9 @@
     def default_priors(self):
         return {}
 
-<<<<<<< HEAD
-=======
     def priors_from_data(self, X, y) -> Dict[str, Any]:
         return {}
 
->>>>>>> f51f9945
     def __init__(
         self,
         sample_kwargs: Optional[Dict[str, Any]] = None,
@@ -333,15 +327,11 @@
 
     default_priors = {
         "beta": Prior("Normal", mu=0, sigma=50, dims=["treated_units", "coeffs"]),
-<<<<<<< HEAD
-        "y_hat": Prior("Normal", sigma=Prior("HalfNormal", sigma=1), dims="obs_ind"),
-=======
         "y_hat": Prior(
             "Normal",
             sigma=Prior("HalfNormal", sigma=1, dims=["treated_units"]),
             dims=["obs_ind", "treated_units"],
         ),
->>>>>>> f51f9945
     }
 
     def build_model(self, X, y, coords):
@@ -357,17 +347,10 @@
             self.add_coords(coords)
             X = pm.Data("X", X, dims=["obs_ind", "coeffs"])
             y = pm.Data("y", y, dims=["obs_ind", "treated_units"])
-<<<<<<< HEAD
             beta = self.priors["beta"].create_variable("beta")
-            sigma = pm.HalfNormal("sigma", 1, dims="treated_units")
-=======
-            # beta = pm.Normal("beta", 0, 50, dims=["treated_units", "coeffs"])
-            beta = self.priors["beta"].create_variable("beta")
->>>>>>> f51f9945
             mu = pm.Deterministic(
                 "mu", pt.dot(X, beta.T), dims=["obs_ind", "treated_units"]
             )
-            # pm.Normal("y_hat", mu, sigma, observed=y, dims=["obs_ind", "treated_units"])
             self.priors["y_hat"].create_likelihood_variable("y_hat", mu=mu, observed=y)
 
 
@@ -412,11 +395,6 @@
     """  # noqa: W605
 
     default_priors = {
-<<<<<<< HEAD
-        "y_hat": Prior("Normal", sigma=Prior("HalfNormal", sigma=1), dims="obs_ind"),
-    }
-
-=======
         "y_hat": Prior(
             "Normal",
             sigma=Prior("HalfNormal", sigma=1, dims=["treated_units"]),
@@ -432,7 +410,6 @@
             ),
         }
 
->>>>>>> f51f9945
     def build_model(self, X, y, coords):
         """
         Defines the PyMC model
@@ -639,39 +616,14 @@
         "b": Prior("Normal", mu=0, sigma=1, dims="coeffs"),
     }
 
-<<<<<<< HEAD
     def build_model(self, X, t, coords, prior=None, noncentred=True):
-=======
-    def build_model(self, X, t, coords):
->>>>>>> f51f9945
         "Defines the PyMC propensity model"
         with self:
             self.add_coords(coords)
             X_data = pm.Data("X", X, dims=["obs_ind", "coeffs"])
             t_data = pm.Data("t", t.flatten(), dims="obs_ind")
-<<<<<<< HEAD
-
-            if prior is not None:
-                # Use legacy interface for backward compatibility
-                if noncentred:
-                    mu_beta, sigma_beta = prior["b"]
-                    beta_std = pm.Normal("beta_std", 0, 1, dims="coeffs")
-                    b = pm.Deterministic(
-                        "beta_", mu_beta + sigma_beta * beta_std, dims="coeffs"
-                    )
-                else:
-                    b = pm.Normal(
-                        "b", mu=prior["b"][0], sigma=prior["b"][1], dims="coeffs"
-                    )
-            else:
-                # Use Prior class
-                b = self.priors["b"].create_variable("b")
-
-            mu = pm.math.dot(X_data, b)
-=======
             b = self.priors["b"].create_variable("b")
             mu = pt.dot(X_data, b)
->>>>>>> f51f9945
             p = pm.Deterministic("p", pm.math.invlogit(mu))
             pm.Bernoulli("t_pred", p=p, observed=t_data, dims="obs_ind")
 
