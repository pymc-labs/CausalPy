--- conflicted
+++ resolved
@@ -13,11 +13,7 @@
 #   limitations under the License.
 """Custom PyMC models for causal inference"""
 
-<<<<<<< HEAD
 from typing import Any, Dict, List, Optional
-=======
-from typing import Any, Dict
->>>>>>> efde4739
 
 import arviz as az
 import numpy as np
@@ -275,17 +271,13 @@
             )
         return self.idata
 
-<<<<<<< HEAD
     def predict(
         self,
-        X,
+        X: xr.DataArray,
         coords: Optional[Dict[str, Any]] = None,
         out_of_sample: Optional[bool] = False,
         **kwargs,
     ):
-=======
-    def predict(self, X: xr.DataArray) -> az.InferenceData:
->>>>>>> efde4739
         """
         Predict data given input data `X`
 
@@ -350,8 +342,44 @@
     def calculate_impact(
         self, y_true: xr.DataArray, y_pred: az.InferenceData
     ) -> xr.DataArray:
-<<<<<<< HEAD
-        y_hat = y_pred["posterior_predictive"]["y_hat"]
+        """
+        Calculate the causal impact as the difference between observed and predicted values.
+
+        The impact is calculated using the posterior expectation (`mu`) rather than the
+        posterior predictive (`y_hat`). This means the causal impact represents the
+        difference from the expected value of the model, excluding observation noise.
+        This approach provides a cleaner measure of the causal effect by focusing on
+        the systematic difference rather than including sampling variability from the
+        observation noise term.
+
+        Parameters
+        ----------
+        y_true : xr.DataArray
+            The observed outcome values with dimensions ["obs_ind", "treated_units"].
+        y_pred : az.InferenceData
+            The posterior predictive samples containing the "mu" variable, which
+            represents the expected value (mean) of the outcome.
+
+        Returns
+        -------
+        xr.DataArray
+            The causal impact with dimensions ending in "obs_ind". The impact includes
+            posterior uncertainty from the model parameters but excludes observation noise.
+
+        Notes
+        -----
+        By using `mu` (the posterior expectation) rather than `y_hat` (the posterior
+        predictive with observation noise), the uncertainty in the impact reflects:
+        - Parameter uncertainty in the fitted model
+        - Uncertainty in the counterfactual prediction
+
+        But excludes:
+        - Observation-level noise (sigma)
+
+        This makes the impact plots focus on the systematic causal effect rather than
+        individual observation variability.
+        """
+        y_hat = y_pred["posterior_predictive"]["mu"]
         # Ensure the coordinate type and values match along obs_ind so xarray can align
         if "obs_ind" in y_hat.dims and "obs_ind" in getattr(y_true, "coords", {}):
             try:
@@ -363,46 +391,6 @@
                 y_hat = y_hat.reset_coords(names=["obs_ind"], drop=True)
                 y_true = y_true.reset_coords(names=["obs_ind"], drop=True)
         impact = y_true - y_hat
-=======
-        """
-        Calculate the causal impact as the difference between observed and predicted values.
-
-        The impact is calculated using the posterior expectation (`mu`) rather than the
-        posterior predictive (`y_hat`). This means the causal impact represents the
-        difference from the expected value of the model, excluding observation noise.
-        This approach provides a cleaner measure of the causal effect by focusing on
-        the systematic difference rather than including sampling variability from the
-        observation noise term.
-
-        Parameters
-        ----------
-        y_true : xr.DataArray
-            The observed outcome values with dimensions ["obs_ind", "treated_units"].
-        y_pred : az.InferenceData
-            The posterior predictive samples containing the "mu" variable, which
-            represents the expected value (mean) of the outcome.
-
-        Returns
-        -------
-        xr.DataArray
-            The causal impact with dimensions ending in "obs_ind". The impact includes
-            posterior uncertainty from the model parameters but excludes observation noise.
-
-        Notes
-        -----
-        By using `mu` (the posterior expectation) rather than `y_hat` (the posterior
-        predictive with observation noise), the uncertainty in the impact reflects:
-        - Parameter uncertainty in the fitted model
-        - Uncertainty in the counterfactual prediction
-
-        But excludes:
-        - Observation-level noise (sigma)
-
-        This makes the impact plots focus on the systematic causal effect rather than
-        individual observation variability.
-        """
-        impact = y_true - y_pred["posterior_predictive"]["mu"]
->>>>>>> efde4739
         return impact.transpose(..., "obs_ind")
 
     def calculate_cumulative_impact(self, impact: xr.DataArray) -> xr.DataArray:
@@ -1273,8 +1261,8 @@
         return time_for_trend, time_for_seasonality, X_values_for_pymc, num_obs
 
     def build_model(
-        self, X: Optional[np.ndarray], y: np.ndarray, coords: Dict[str, Any]
-    ):
+        self, X: Optional[np.ndarray], y: np.ndarray, coords: Dict[str, Any] | None
+    ) -> None:
         """
         Defines the PyMC model.
 
@@ -1288,6 +1276,8 @@
             Coordinates dictionary. Must contain "datetime_index" (pd.DatetimeIndex).
             If X is provided and has columns, coords must also contain "coeffs" (List[str]).
         """
+        if coords is None:
+            raise ValueError("coords must be provided with 'datetime_index'")
         datetime_index = coords.pop("datetime_index", None)
         if not isinstance(datetime_index, pd.DatetimeIndex):
             raise ValueError(
@@ -1342,7 +1332,7 @@
                 print(
                     f"Warning: Discrepancy in 'coeffs'. Using derived: {self._exog_var_names} over input: {model_coords['coeffs']}"
                 )
-            model_coords["coeffs"] = self._exog_var_names
+            model_coords["coeffs"] = self._exog_var_names  # type: ignore[assignment]
         elif "coeffs" in model_coords and model_coords["coeffs"]:
             # No exog vars determined by _prepare..., but coords has non-empty coeffs
             raise ValueError(
@@ -1353,7 +1343,7 @@
         elif (
             "coeffs" not in model_coords and self._exog_var_names
         ):  # Should not happen if logic is right
-            model_coords["coeffs"] = self._exog_var_names
+            model_coords["coeffs"] = self._exog_var_names  # type: ignore[assignment]
 
         with self:
             self.add_coords(model_coords)
@@ -1427,8 +1417,11 @@
             pm.Normal("y_hat", mu=mu, sigma=sigma, observed=y_data, dims="obs_ind")
 
     def fit(
-        self, X: Optional[np.ndarray], y: np.ndarray, coords: Dict[str, Any]
-    ) -> None:
+        self,
+        X: Optional[np.ndarray],
+        y: np.ndarray,
+        coords: Dict[str, Any] | None = None,
+    ) -> az.InferenceData:
         """Draw samples from posterior, prior predictive, and posterior predictive
         distributions, placing them in the model's idata attribute.
         Parameters
@@ -1448,18 +1441,19 @@
         self.build_model(X, y, coords=coords)
         with self:
             self.idata = pm.sample(**self.sample_kwargs)
-            self.idata.extend(pm.sample_prior_predictive(random_seed=random_seed))
-            self.idata.extend(
-                pm.sample_posterior_predictive(
-                    self.idata,
-                    var_names=["y_hat", "mu"],  # Ensure mu is sampled
-                    progressbar=self.sample_kwargs.get("progressbar", True),
-                    random_seed=random_seed,
-                )
-            )
-        return self.idata
-
-    def _data_setter(
+            if self.idata is not None:
+                self.idata.extend(pm.sample_prior_predictive(random_seed=random_seed))
+                self.idata.extend(
+                    pm.sample_posterior_predictive(
+                        self.idata,
+                        var_names=["y_hat", "mu"],  # Ensure mu is sampled
+                        progressbar=self.sample_kwargs.get("progressbar", True),
+                        random_seed=random_seed,
+                    )
+                )
+        return self.idata  # type: ignore[return-value]
+
+    def _data_setter(  # type: ignore[override]
         self,
         X_pred: Optional[np.ndarray],
         coords_pred: Dict[
@@ -1544,14 +1538,18 @@
     def predict(
         self,
         X: Optional[np.ndarray],
-        coords: Dict[str, Any],  # Must contain "datetime_index" for prediction period
+        coords: Dict[str, Any]
+        | None = None,  # Must contain "datetime_index" for prediction period
         out_of_sample: Optional[bool] = False,
-    ):
+        **kwargs: Any,
+    ) -> az.InferenceData:
         """
         Predict data given input X and coords for prediction period.
         coords must contain "datetime_index". If X has columns, coords should also have "coeffs".
         However, for prediction, exog var names are already known by the model.
         """
+        if coords is None:
+            raise ValueError("coords must be provided with 'datetime_index'")
         random_seed = self.sample_kwargs.get("random_seed", None)
         self._data_setter(X, coords_pred=coords)
         with self:
@@ -1569,7 +1567,9 @@
         self,
         X: Optional[np.ndarray],
         y: np.ndarray,
-        coords: Dict[str, Any],  # Must contain "datetime_index" for score period
+        coords: Dict[str, Any]
+        | None = None,  # Must contain "datetime_index" for score period
+        **kwargs: Any,
     ) -> pd.Series:
         """Score the Bayesian R2.
         coords must contain "datetime_index". If X has columns, coords should also have "coeffs".
@@ -1618,7 +1618,8 @@
         self.level_order = level_order
         self.seasonal_length = seasonal_length
         self.mode = mode
-        self.ss_mod = None
+        self.ss_mod: Any = None
+        self.second_model: pm.Model
         self._validate_and_initialize_components()
 
     def _validate_and_initialize_components(self):
@@ -1682,12 +1683,14 @@
         return self._seasonality_component
 
     def build_model(
-        self, X: Optional[np.ndarray], y: np.ndarray, coords: Dict[str, Any]
+        self, X: Optional[np.ndarray], y: np.ndarray, coords: Dict[str, Any] | None
     ) -> None:
         """
         Build the PyMC state-space model.  `coords` must include:
           - 'datetime_index': a pandas.DatetimeIndex matching `y`.
         """
+        if coords is None:
+            raise ValueError("coords must be provided with 'datetime_index'")
         coords = coords.copy()
         datetime_index = coords.pop("datetime_index", None)
         if not isinstance(datetime_index, pd.DatetimeIndex):
@@ -1703,6 +1706,8 @@
         self.ss_mod = combined.build()
 
         # Extract parameter dims (order: initial_trend, sigma_trend, seasonal, P0)
+        if self.ss_mod is None:
+            raise RuntimeError("State space model not initialized")
         initial_trend_dims, sigma_trend_dims, annual_dims, P0_dims = (
             self.ss_mod.param_dims.values()
         )
@@ -1725,10 +1730,14 @@
 
             # Attach the state-space graph using the observed data
             df = pd.DataFrame({"y": y.flatten()}, index=datetime_index)
-            self.ss_mod.build_statespace_graph(df[["y"]], mode=self.mode)
+            if self.ss_mod is not None:
+                self.ss_mod.build_statespace_graph(df[["y"]], mode=self.mode)
 
     def fit(
-        self, X: Optional[np.ndarray], y: np.ndarray, coords: Dict[str, Any]
+        self,
+        X: Optional[np.ndarray],
+        y: np.ndarray,
+        coords: Dict[str, Any] | None = None,
     ) -> az.InferenceData:
         """
         Fit the model, drawing posterior samples.
@@ -1737,11 +1746,12 @@
         self.build_model(X, y, coords)
         with self.second_model:
             self.idata = pm.sample(**self.sample_kwargs)
-            self.idata.extend(
-                pm.sample_posterior_predictive(
-                    self.idata,
-                )
-            )
+            if self.idata is not None:
+                self.idata.extend(
+                    pm.sample_posterior_predictive(
+                        self.idata,
+                    )
+                )
         self.conditional_idata = self._smooth()
         return self._prepare_idata()
 
@@ -1784,13 +1794,16 @@
         """
         if self.idata is None:
             raise RuntimeError("Model must be fit before forecasting.")
+        if self.ss_mod is None:
+            raise RuntimeError("State space model not initialized")
         return self.ss_mod.forecast(self.idata, start=start, periods=periods)
 
     def predict(
         self,
         X: Optional[np.ndarray],
-        coords: Dict[str, Any],
+        coords: Dict[str, Any] | None = None,
         out_of_sample: Optional[bool] = False,
+        **kwargs: Any,
     ) -> xr.Dataset:
         """
         Wrapper around forecast: expects coords with 'datetime_index' of future points.
@@ -1798,6 +1811,8 @@
         if not out_of_sample:
             return self._prepare_idata()
         else:
+            if coords is None:
+                raise ValueError("coords must be provided for out-of-sample prediction")
             idx = coords.get("datetime_index")
             if not isinstance(idx, pd.DatetimeIndex):
                 raise ValueError(
@@ -1820,7 +1835,11 @@
             return new_idata
 
     def score(
-        self, X: Optional[np.ndarray], y: np.ndarray, coords: Dict[str, Any]
+        self,
+        X: Optional[np.ndarray],
+        y: np.ndarray,
+        coords: Dict[str, Any] | None = None,
+        **kwargs: Any,
     ) -> pd.Series:
         """
         Compute R^2 between observed and mean forecast.
