#   Copyright 2022 - 2025 The PyMC Labs Developers
#
#   Licensed under the Apache License, Version 2.0 (the "License");
#   you may not use this file except in compliance with the License.
#   You may obtain a copy of the License at
#
#       http://www.apache.org/licenses/LICENSE-2.0
#
#   Unless required by applicable law or agreed to in writing, software
#   distributed under the License is distributed on an "AS IS" BASIS,
#   WITHOUT WARRANTIES OR CONDITIONS OF ANY KIND, either express or implied.
#   See the License for the specific language governing permissions and
#   limitations under the License.
"""Custom PyMC models for causal inference"""

from typing import Any, Dict, List, Optional

import arviz as az
import numpy as np
import pandas as pd
import pymc as pm
import pytensor.tensor as pt
import xarray as xr
from arviz import r2_score

from causalpy.utils import round_num


class PyMCModel(pm.Model):
    """A wrapper class for PyMC models. This provides a scikit-learn like interface with
    methods like `fit`, `predict`, and `score`. It also provides other methods which are
    useful for causal inference.

    Example
    -------
    >>> import causalpy as cp
    >>> import numpy as np
    >>> import pymc as pm
    >>> from causalpy.pymc_models import PyMCModel
    >>> class MyToyModel(PyMCModel):
    ...     def build_model(self, X, y, coords):
    ...         with self:
    ...             X_ = pm.Data(name="X", value=X)
    ...             y_ = pm.Data(name="y", value=y)
    ...             beta = pm.Normal("beta", mu=0, sigma=1, shape=X_.shape[1])
    ...             sigma = pm.HalfNormal("sigma", sigma=1)
    ...             mu = pm.Deterministic("mu", pm.math.dot(X_, beta))
    ...             pm.Normal("y_hat", mu=mu, sigma=sigma, observed=y_)
    >>> rng = np.random.default_rng(seed=42)
    >>> X = rng.normal(loc=0, scale=1, size=(20, 2))
    >>> y = rng.normal(loc=0, scale=1, size=(20,))
    >>> model = MyToyModel(
    ...     sample_kwargs={
    ...         "chains": 2,
    ...         "draws": 2000,
    ...         "progressbar": False,
    ...         "random_seed": 42,
    ...     }
    ... )
    >>> model.fit(X, y)
    Inference data...
    >>> model.score(X, y)  # doctest: +ELLIPSIS
    r2        ...
    r2_std    ...
    dtype: float64
    >>> X_new = rng.normal(loc=0, scale=1, size=(20, 2))
    >>> model.predict(X_new)
    Inference data...
    """

    def __init__(self, sample_kwargs: Optional[Dict[str, Any]] = None):
        """
        :param sample_kwargs: A dictionary of kwargs that get unpacked and passed to the
            :func:`pymc.sample` function. Defaults to an empty dictionary.
        """
        super().__init__()
        self.idata = None
        self.sample_kwargs = sample_kwargs if sample_kwargs is not None else {}

    def build_model(self, X, y, coords) -> None:
        """Build the model, must be implemented by subclass."""
        raise NotImplementedError("This method must be implemented by a subclass")

    def _data_setter(self, X) -> None:
        """
        Set data for the model.

        This method is used internally to register new data for the model for
        prediction.

        NOTE: We are actively changing the `X`. Often, this matrix will have a different
        number of rows than the original data. So to make the shapes work, we need to
        update all data nodes in the model to have the correct shape. The values are not
        used, so we set them to 0. In our case, we just have data nodes X and y, but if
        in the future we get more complex models with more data nodes, then we'll need
        to update all of them - ideally programmatically.
        """
        new_no_of_observations = X.shape[0]
        with self:
            pm.set_data(
                {"X": X, "y": np.zeros(new_no_of_observations)},
                coords={"obs_ind": np.arange(new_no_of_observations)},
            )

    def fit(self, X, y, coords: Optional[Dict[str, Any]] = None) -> None:
        """Draw samples from posterior, prior predictive, and posterior predictive
        distributions, placing them in the model's idata attribute.
        """

        # Ensure random_seed is used in sample_prior_predictive() and
        # sample_posterior_predictive() if provided in sample_kwargs.
        random_seed = self.sample_kwargs.get("random_seed", None)

        self.build_model(X, y, coords)
        with self:
            self.idata = pm.sample(**self.sample_kwargs)
            self.idata.extend(pm.sample_prior_predictive(random_seed=random_seed))
            self.idata.extend(
                pm.sample_posterior_predictive(
                    self.idata, progressbar=False, random_seed=random_seed
                )
            )
        return self.idata

    def predict(
        self,
        X,
        coords: Optional[Dict[str, Any]] = None,
        out_of_sample: Optional[bool] = False,
        **kwargs,
    ):
        """
        Predict data given input data `X`

        .. caution::
            Results in KeyError if model hasn't been fit.
        """

        # Ensure random_seed is used in sample_prior_predictive() and
        # sample_posterior_predictive() if provided in sample_kwargs.
        random_seed = self.sample_kwargs.get("random_seed", None)
        # Base _data_setter doesn't use coords, but subclasses might override _data_setter to use it.
        # If a subclass needs coords in _data_setter, it should handle it.
        self._data_setter(X)
        with self:  # sample with new input data
            pp = pm.sample_posterior_predictive(
                self.idata,
                var_names=["y_hat", "mu"],
                progressbar=False,
                random_seed=random_seed,
            )

        # TODO: This is a bit of a hack. Maybe it could be done properly in _data_setter?
        if isinstance(X, xr.DataArray):
            pp["posterior_predictive"] = pp["posterior_predictive"].assign_coords(
                obs_ind=X.obs_ind
            )

        return pp

    def score(
        self, X, y, coords: Optional[Dict[str, Any]] = None, **kwargs
    ) -> pd.Series:
        """Score the Bayesian :math:`R^2` given inputs ``X`` and outputs ``y``.

        Note that the score is based on a comparison of the observed data ``y`` and the
        model's expected value of the data, `mu`.

        .. caution::

            The Bayesian :math:`R^2` is not the same as the traditional coefficient of
            determination, https://en.wikipedia.org/wiki/Coefficient_of_determination.

        """
<<<<<<< HEAD
        # Pass coords (and kwargs) to predict, in case a subclass's predict uses them
        mu = self.predict(X, coords=coords, **kwargs)
        mu = az.extract(mu, group="posterior_predictive", var_names="mu").T.values
        # Note: First argument must be a 1D array
        return r2_score(y.flatten(), mu)
=======
        mu = self.predict(X)
        mu = az.extract(mu, group="posterior_predictive", var_names="mu").T
        return r2_score(y.data, mu.data)
>>>>>>> 491adc18

    def calculate_impact(
        self, y_true: xr.DataArray, y_pred: az.InferenceData
    ) -> xr.DataArray:
        impact = y_true - y_pred["posterior_predictive"]["y_hat"]
        return impact.transpose(..., "obs_ind")

    def calculate_cumulative_impact(self, impact):
        return impact.cumsum(dim="obs_ind")

    def print_coefficients(self, labels, round_to=None) -> None:
        def print_row(
            max_label_length: int, name: str, coeff_samples: xr.DataArray, round_to: int
        ) -> None:
            """Print one row of the coefficient table"""
            formatted_name = f"  {name: <{max_label_length}}"
            formatted_val = f"{round_num(coeff_samples.mean().data, round_to)}, 94% HDI [{round_num(coeff_samples.quantile(0.03).data, round_to)}, {round_num(coeff_samples.quantile(1 - 0.03).data, round_to)}]"  # noqa: E501
            print(f"  {formatted_name}  {formatted_val}")

        print("Model coefficients:")
        coeffs = az.extract(self.idata.posterior, var_names="beta")

        # Determine the width of the longest label
        max_label_length = max(len(name) for name in labels + ["sigma"])

        for name in labels:
            coeff_samples = coeffs.sel(coeffs=name)
            print_row(max_label_length, name, coeff_samples, round_to)

        # Add coefficient for measurement std
        coeff_samples = az.extract(self.idata.posterior, var_names="sigma")
        name = "sigma"
        print_row(max_label_length, name, coeff_samples, round_to)


class LinearRegression(PyMCModel):
    r"""
    Custom PyMC model for linear regression.

    Defines the PyMC model

    .. math::
        \beta &\sim \mathrm{Normal}(0, 50) \\
        \sigma &\sim \mathrm{HalfNormal}(1) \\
        \mu &= X \cdot \beta \\
        y &\sim \mathrm{Normal}(\mu, \sigma) \\

    Example
    --------
    >>> import causalpy as cp
    >>> import numpy as np
    >>> import xarray as xr
    >>> from causalpy.pymc_models import LinearRegression
    >>> rd = cp.load_data("rd")
    >>> rd["treated"] = rd["treated"].astype(int)
    >>> coeffs = ["x", "treated"]
    >>> X = xr.DataArray(
    ...     rd[coeffs].values,
    ...     dims=["obs_ind", "coeffs"],
    ...     coords={"obs_ind": rd.index, "coeffs": coeffs},
    ... )
    >>> y = xr.DataArray(
    ...     rd["y"].values,
    ...     dims=["obs_ind"],
    ...     coords={"obs_ind": rd.index},
    ... )
    >>> lr = LinearRegression(sample_kwargs={"progressbar": False})
    >>> coords={"coeffs": coeffs, "obs_ind": np.arange(rd.shape[0])}
    >>> lr.fit(X, y, coords=coords)
    Inference data...
    """  # noqa: W605

    def build_model(self, X, y, coords):
        """
        Defines the PyMC model
        """
        with self:
            self.add_coords(coords)
            X = pm.Data("X", X, dims=["obs_ind", "coeffs"])
            y = pm.Data("y", y, dims="obs_ind")
            beta = pm.Normal("beta", 0, 50, dims="coeffs")
            sigma = pm.HalfNormal("sigma", 1)
            mu = pm.Deterministic("mu", pm.math.dot(X, beta), dims="obs_ind")
            pm.Normal("y_hat", mu, sigma, observed=y, dims="obs_ind")


class WeightedSumFitter(PyMCModel):
    r"""
    Used for synthetic control experiments.

    Defines the PyMC model:

    .. math::
        \sigma &\sim \mathrm{HalfNormal}(1) \\
        \beta &\sim \mathrm{Dirichlet}(1,...,1) \\
        \mu &= X \cdot \beta \\
        y &\sim \mathrm{Normal}(\mu, \sigma) \\

    Example
    --------
    >>> import causalpy as cp
    >>> import numpy as np
    >>> from causalpy.pymc_models import WeightedSumFitter
    >>> sc = cp.load_data("sc")
    >>> X = sc[['a', 'b', 'c', 'd', 'e', 'f', 'g']]
    >>> y = np.asarray(sc['actual']).reshape((sc.shape[0], 1))
    >>> wsf = WeightedSumFitter(sample_kwargs={"progressbar": False})
    >>> wsf.fit(X, y)
    Inference data...
    """  # noqa: W605

    def build_model(self, X, y, coords):
        """
        Defines the PyMC model
        """
        with self:
            self.add_coords(coords)
            n_predictors = X.shape[1]
            X = pm.Data("X", X, dims=["obs_ind", "coeffs"])
            y = pm.Data("y", y[:, 0], dims="obs_ind")
            beta = pm.Dirichlet("beta", a=np.ones(n_predictors), dims="coeffs")
            sigma = pm.HalfNormal("sigma", 1)
            mu = pm.Deterministic("mu", pm.math.dot(X, beta), dims="obs_ind")
            pm.Normal("y_hat", mu, sigma, observed=y, dims="obs_ind")


class InstrumentalVariableRegression(PyMCModel):
    """Custom PyMC model for instrumental linear regression

    Example
    --------
    >>> import causalpy as cp
    >>> import numpy as np
    >>> from causalpy.pymc_models import InstrumentalVariableRegression
    >>> N = 10
    >>> e1 = np.random.normal(0, 3, N)
    >>> e2 = np.random.normal(0, 1, N)
    >>> Z = np.random.uniform(0, 1, N)
    >>> ## Ensure the endogeneity of the the treatment variable
    >>> X = -1 + 4 * Z + e2 + 2 * e1
    >>> y = 2 + 3 * X + 3 * e1
    >>> t = X.reshape(10, 1)
    >>> y = y.reshape(10, 1)
    >>> Z = np.asarray([[1, Z[i]] for i in range(0, 10)])
    >>> X = np.asarray([[1, X[i]] for i in range(0, 10)])
    >>> COORDS = {"instruments": ["Intercept", "Z"], "covariates": ["Intercept", "X"]}
    >>> sample_kwargs = {
    ...     "tune": 5,
    ...     "draws": 10,
    ...     "chains": 2,
    ...     "cores": 2,
    ...     "target_accept": 0.95,
    ...     "progressbar": False,
    ... }
    >>> iv_reg = InstrumentalVariableRegression(sample_kwargs=sample_kwargs)
    >>> iv_reg.fit(
    ...     X,
    ...     Z,
    ...     y,
    ...     t,
    ...     COORDS,
    ...     {
    ...         "mus": [[-2, 4], [0.5, 3]],
    ...         "sigmas": [1, 1],
    ...         "eta": 2,
    ...         "lkj_sd": 1,
    ...     },
    ...     None,
    ... )
    Inference data...
    """

    def build_model(self, X, Z, y, t, coords, priors):
        """Specify model with treatment regression and focal regression data and priors

        :param X: A pandas dataframe used to predict our outcome y
        :param Z: A pandas dataframe used to predict our treatment variable t
        :param y: An array of values representing our focal outcome y
        :param t: An array of values representing the treatment t of
                  which we're interested in estimating the causal impact
        :param coords: A dictionary with the coordinate names for our
                       instruments and covariates
        :param priors: An optional dictionary of priors for the mus and
                      sigmas of both regressions
                      :code:`priors = {"mus": [0, 0], "sigmas": [1, 1],
                      "eta": 2, "lkj_sd": 2}`
        """

        # --- Priors ---
        with self:
            self.add_coords(coords)
            beta_t = pm.Normal(
                name="beta_t",
                mu=priors["mus"][0],
                sigma=priors["sigmas"][0],
                dims="instruments",
            )
            beta_z = pm.Normal(
                name="beta_z",
                mu=priors["mus"][1],
                sigma=priors["sigmas"][1],
                dims="covariates",
            )
            sd_dist = pm.Exponential.dist(priors["lkj_sd"], shape=2)
            chol, corr, sigmas = pm.LKJCholeskyCov(
                name="chol_cov",
                eta=priors["eta"],
                n=2,
                sd_dist=sd_dist,
            )
            # compute and store the covariance matrix
            pm.Deterministic(name="cov", var=pt.dot(l=chol, r=chol.T))

            # --- Parameterization ---
            mu_y = pm.Deterministic(name="mu_y", var=pm.math.dot(X, beta_z))
            # focal regression
            mu_t = pm.Deterministic(name="mu_t", var=pm.math.dot(Z, beta_t))
            # instrumental regression
            mu = pm.Deterministic(name="mu", var=pt.stack(tensors=(mu_y, mu_t), axis=1))

            # --- Likelihood ---
            pm.MvNormal(
                name="likelihood",
                mu=mu,
                chol=chol,
                observed=np.stack(arrays=(y.flatten(), t.flatten()), axis=1),
                shape=(X.shape[0], 2),
            )

    def sample_predictive_distribution(self, ppc_sampler="jax"):
        """Function to sample the Multivariate Normal posterior predictive
        Likelihood term in the IV class. This can be slow without
        using the JAX sampler compilation method. If using the
        JAX sampler it will sample only the posterior predictive distribution.
        If using the PYMC sampler if will sample both the prior
        and posterior predictive distributions."""
        random_seed = self.sample_kwargs.get("random_seed", None)

        if ppc_sampler == "jax":
            with self:
                self.idata.extend(
                    pm.sample_posterior_predictive(
                        self.idata,
                        random_seed=random_seed,
                        compile_kwargs={"mode": "JAX"},
                    )
                )
        elif ppc_sampler == "pymc":
            with self:
                self.idata.extend(pm.sample_prior_predictive(random_seed=random_seed))
                self.idata.extend(
                    pm.sample_posterior_predictive(
                        self.idata,
                        random_seed=random_seed,
                    )
                )

    def fit(self, X, Z, y, t, coords, priors, ppc_sampler=None):
        """Draw samples from posterior distribution and potentially
        from the prior and posterior predictive distributions. The
        fit call can take values for the
        ppc_sampler = ['jax', 'pymc', None]
        We default to None, so the user can determine if they wish
        to spend time sampling the posterior predictive distribution
        independently.
        """

        # Ensure random_seed is used in sample_prior_predictive() and
        # sample_posterior_predictive() if provided in sample_kwargs.
        # Use JAX for ppc sampling of multivariate likelihood

        self.build_model(X, Z, y, t, coords, priors)
        with self:
            self.idata = pm.sample(**self.sample_kwargs)
        self.sample_predictive_distribution(ppc_sampler=ppc_sampler)
        return self.idata


class PropensityScore(PyMCModel):
    r"""
    Custom PyMC model for inverse propensity score models

    .. note:
        Generally, the `.fit()` method should be used rather than
        calling `.build_model()` directly.

    Defines the PyMC model

    .. math::
        \beta &\sim \mathrm{Normal}(0, 1) \\
        \sigma &\sim \mathrm{HalfNormal}(1) \\
        \mu &= X \cdot \beta \\
        p &= \text{logit}^{-1}(\mu) \\
        t &\sim \mathrm{Bernoulli}(p)

    Example
    --------
    >>> import causalpy as cp
    >>> import numpy as np
    >>> from causalpy.pymc_models import PropensityScore
    >>> df = cp.load_data('nhefs')
    >>> X = df[["age", "race"]]
    >>> t = np.asarray(df["trt"])
    >>> ps = PropensityScore(sample_kwargs={"progressbar": False})
    >>> ps.fit(X, t, coords={
    ...                 'coeffs': ['age', 'race'],
    ...                 'obs_ind': np.arange(df.shape[0])
    ...                },
    ... )
    Inference...
    """  # noqa: W605

    def build_model(self, X, t, coords):
        "Defines the PyMC propensity model"
        with self:
            self.add_coords(coords)
            X_data = pm.Data("X", X, dims=["obs_ind", "coeffs"])
            t_data = pm.Data("t", t.flatten(), dims="obs_ind")
            b = pm.Normal("b", mu=0, sigma=1, dims="coeffs")
            mu = pm.math.dot(X_data, b)
            p = pm.Deterministic("p", pm.math.invlogit(mu))
            pm.Bernoulli("t_pred", p=p, observed=t_data, dims="obs_ind")

    def fit(self, X, t, coords):
        """Draw samples from posterior, prior predictive, and posterior predictive
        distributions. We overwrite the base method because the base method assumes
        a variable y and we use t to indicate the treatment variable here.
        """
        # Ensure random_seed is used in sample_prior_predictive() and
        # sample_posterior_predictive() if provided in sample_kwargs.
        random_seed = self.sample_kwargs.get("random_seed", None)

        self.build_model(X, t, coords)
        with self:
            self.idata = pm.sample(**self.sample_kwargs)
            self.idata.extend(pm.sample_prior_predictive(random_seed=random_seed))
            self.idata.extend(
                pm.sample_posterior_predictive(
                    self.idata, progressbar=False, random_seed=random_seed
                )
            )
        return self.idata


class BayesianBasisExpansionTimeSeries(PyMCModel):
    r"""
    Bayesian Structural Time Series Model.

    This model allows for the inclusion of trend, seasonality (via Fourier series),
    and optional exogenous regressors.

    .. math::
        \text{trend} &\sim \text{LinearTrend}(...) \\
        \text{seasonality} &\sim \text{YearlyFourier}(...) \\
        \beta &\sim \mathrm{Normal}(0, \sigma_{\beta}) \quad \text{(if X is provided)} \\
        \sigma &\sim \mathrm{HalfNormal}(\sigma_{err}) \\
        \mu &= \text{trend_component} + \text{seasonality_component} [+ X \cdot \beta] \\
        y &\sim \mathrm{Normal}(\mu, \sigma)

    Parameters
    ----------
    n_order : int, optional
        The number of Fourier components for the yearly seasonality. Defaults to 3.
        Only used if seasonality_component is None.
    n_changepoints_trend : int, optional
        The number of changepoints for the linear trend component. Defaults to 10.
        Only used if trend_component is None.
    prior_sigma : float, optional
        Prior standard deviation for the observation noise. Defaults to 5.
    trend_component : Optional[Any], optional
        A custom trend component model. If None, the default pymc-marketing LinearTrend component is used.
        Must have an `apply(time_data)` method that returns a PyMC tensor.
    seasonality_component : Optional[Any], optional
        A custom seasonality component model. If None, the default pymc-marketing YearlyFourier component is used.
        Must have an `apply(time_data)` method that returns a PyMC tensor.
    sample_kwargs : dict, optional
        A dictionary of kwargs that get unpacked and passed to the
        :func:`pymc.sample` function. Defaults to an empty dictionary.
    """  # noqa: W605

    def __init__(
        self,
        n_order: int = 3,
        n_changepoints_trend: int = 10,
        prior_sigma: float = 5,
        trend_component: Optional[Any] = None,
        seasonality_component: Optional[Any] = None,
        sample_kwargs: Optional[Dict[str, Any]] = None,
    ):
        super().__init__(sample_kwargs=sample_kwargs)

        # Store original configuration parameters
        self.n_order = n_order
        self.n_changepoints_trend = n_changepoints_trend
        self.prior_sigma = prior_sigma
        self._first_fit_timestamp: Optional[pd.Timestamp] = None
        self._exog_var_names: Optional[List[str]] = None

        # Store custom components (fix the bug where they were swapped)
        self._custom_trend_component = trend_component
        self._custom_seasonality_component = seasonality_component

        # Initialize and validate components
        self._trend_component = None
        self._seasonality_component = None
        self._validate_and_initialize_components()

    def _validate_and_initialize_components(self):
        """
        Validate and initialize trend and seasonality components.
        This separates validation from model building for cleaner code.
        """
        # Validate pymc-marketing availability if using default components
        if (
            self._custom_trend_component is None
            or self._custom_seasonality_component is None
        ):
            try:
                from pymc_marketing.mmm import LinearTrend, YearlyFourier

                self._PymcMarketingLinearTrend = LinearTrend
                self._PymcMarketingYearlyFourier = YearlyFourier
            except ImportError:
                raise ImportError(
                    "pymc-marketing is required when using default trend or seasonality components. "
                    "Please install it with `pip install pymc-marketing` or provide custom components."
                )

        # Validate custom components have required methods
        if self._custom_trend_component is not None:
            if not hasattr(self._custom_trend_component, "apply"):
                raise ValueError(
                    "Custom trend_component must have an 'apply' method that accepts time data "
                    "and returns a PyMC tensor."
                )

        if self._custom_seasonality_component is not None:
            if not hasattr(self._custom_seasonality_component, "apply"):
                raise ValueError(
                    "Custom seasonality_component must have an 'apply' method that accepts time data "
                    "and returns a PyMC tensor."
                )

    def _get_trend_component(self):
        """Get the trend component, creating default if needed."""
        if self._custom_trend_component is not None:
            return self._custom_trend_component

        # Create default trend component
        if self._trend_component is None:
            self._trend_component = self._PymcMarketingLinearTrend(
                n_changepoints=self.n_changepoints_trend
            )
        return self._trend_component

    def _get_seasonality_component(self):
        """Get the seasonality component, creating default if needed."""
        if self._custom_seasonality_component is not None:
            return self._custom_seasonality_component

        # Create default seasonality component
        if self._seasonality_component is None:
            self._seasonality_component = self._PymcMarketingYearlyFourier(
                n_order=self.n_order
            )
        return self._seasonality_component

    def _prepare_time_and_exog_features(
        self,
        X_exog_array: Optional[np.ndarray],
        datetime_index: pd.DatetimeIndex,
        exog_names_from_coords: Optional[List[str]] = None,
    ):
        """
        Prepares time features from datetime_index and processes exogenous variables from X_exog_array.
        Exogenous variable names are taken from exog_names_from_coords (expected to be a list).
        """
        if not isinstance(datetime_index, pd.DatetimeIndex):
            raise ValueError("`datetime_index` must be a pandas DatetimeIndex.")

        num_obs = len(datetime_index)

        if X_exog_array is not None:
            if not isinstance(X_exog_array, np.ndarray):
                raise TypeError("X_exog_array must be a NumPy array or None.")
            if X_exog_array.ndim == 1:
                X_exog_array = X_exog_array.reshape(-1, 1)
            if X_exog_array.shape[0] != num_obs:
                raise ValueError(
                    f"Shape mismatch: X_exog_array rows ({X_exog_array.shape[0]}) and length of `datetime_index` ({num_obs}) must be equal."
                )
            if exog_names_from_coords and X_exog_array.shape[1] != len(
                exog_names_from_coords
            ):
                raise ValueError(
                    f"Mismatch: X_exog_array has {X_exog_array.shape[1]} columns, but {len(exog_names_from_coords)} names provided."
                )
        else:  # No exogenous variables passed as array
            if exog_names_from_coords:
                # This implies exog_names were given, but no array. Could mean an empty array for 0 columns was intended.
                if X_exog_array is None:
                    X_exog_array = np.empty((num_obs, 0))

        # Ensure exog_names_from_coords is a list for internal processing
        processed_exog_names = []
        if exog_names_from_coords is not None:
            if isinstance(exog_names_from_coords, str):
                processed_exog_names = [exog_names_from_coords]
            elif isinstance(exog_names_from_coords, (list, tuple)):
                processed_exog_names = list(exog_names_from_coords)
            else:
                raise TypeError(
                    f"exog_names_from_coords should be a list, tuple, or string, not {type(exog_names_from_coords)}"
                )

        # Set or validate self._exog_var_names (must be a list)
        if X_exog_array is not None and X_exog_array.shape[1] > 0:
            if not processed_exog_names:
                raise ValueError(
                    "Logic error: processed_exog_names should be set if X_exog_array has columns."
                )
            if self._exog_var_names is None:
                self._exog_var_names = processed_exog_names  # Ensures it's a list
            elif (
                self._exog_var_names != processed_exog_names
            ):  # List-to-list comparison
                raise ValueError(
                    f"Exogenous variable names mismatch. Model fit with {self._exog_var_names}, "
                    f"but current call provides {processed_exog_names}."
                )
        elif (
            self._exog_var_names is None
        ):  # No exog vars in this call, and none set before
            self._exog_var_names = []  # Explicitly an empty list

        if self._first_fit_timestamp is None:
            self._first_fit_timestamp = datetime_index[0]

        time_for_trend = (
            (datetime_index - self._first_fit_timestamp).days / 365.25
        ).values
        time_for_seasonality = datetime_index.dayofyear.values

        # X_values to be used by PyMC; None if no exog vars
        X_values_for_pymc = X_exog_array if self._exog_var_names else None
        if X_values_for_pymc is not None and X_values_for_pymc.shape[1] == 0:
            X_values_for_pymc = (
                None  # Treat 0-column array as no exog vars for PyMC part
            )

        return time_for_trend, time_for_seasonality, X_values_for_pymc, num_obs

    def build_model(
        self, X: Optional[np.ndarray], y: np.ndarray, coords: Dict[str, Any]
    ):
        """
        Defines the PyMC model.

        Parameters
        ----------
        X : np.ndarray or None
            NumPy array of exogenous regressors. Can be None if no exogenous variables.
        y : np.ndarray
            The target variable.
        coords : dict
            Coordinates dictionary. Must contain "datetime_index" (pd.DatetimeIndex).
            If X is provided and has columns, coords must also contain "coeffs" (List[str]).
        """
        datetime_index = coords.pop("datetime_index", None)
        if not isinstance(datetime_index, pd.DatetimeIndex):
            raise ValueError(
                "`coords` must contain 'datetime_index' of type pd.DatetimeIndex."
            )

        # Get exog_names from coords["coeffs"] if X_exog_array is present
        exog_names_from_coords = coords.get("coeffs")

        (
            time_for_trend,
            time_for_seasonality,
            X_values_for_pymc,  # NumPy array for PyMC or None
            num_obs,
        ) = self._prepare_time_and_exog_features(
            X, datetime_index, exog_names_from_coords
        )

        model_coords = {
            "obs_ind": np.arange(num_obs),
        }

        # Start with a copy of the input coords (datetime_index was already popped)
        if coords:
            model_coords.update(coords)

        # Ensure "coeffs" in model_coords (if present from input) is a list
        if "coeffs" in model_coords:
            current_coeffs = model_coords["coeffs"]
            if isinstance(current_coeffs, str):
                model_coords["coeffs"] = [current_coeffs]
            elif isinstance(current_coeffs, tuple):
                model_coords["coeffs"] = list(current_coeffs)
            elif not isinstance(current_coeffs, list):
                # If it's something else weird, raise error or clear it
                # so self._exog_var_names can take precedence if needed.
                raise TypeError(
                    f"Unexpected type for 'coeffs' in input coords: {type(current_coeffs)}"
                )

        # self._exog_var_names is the source of truth for coefficient names, ensure it's a list (done in _prepare)
        # Override or set "coeffs" in model_coords based on self._exog_var_names
        if self._exog_var_names:
            if (
                "coeffs" in model_coords
                and model_coords["coeffs"] != self._exog_var_names
            ):
                # This implies a mismatch between what user provided in coords["coeffs"]
                # and what _prepare_time_and_exog_features decided based on X and coords["coeffs"]
                # This should ideally be caught earlier or be consistent.
                # For now, let's assume _prepare_time_and_exog_features's derivation (self._exog_var_names) is correct.
                print(
                    f"Warning: Discrepancy in 'coeffs'. Using derived: {self._exog_var_names} over input: {model_coords['coeffs']}"
                )
            model_coords["coeffs"] = self._exog_var_names
        elif "coeffs" in model_coords and model_coords["coeffs"]:
            # No exog vars determined by _prepare..., but coords has non-empty coeffs
            raise ValueError(
                f"Model determined no exogenous variables (self._exog_var_names is {self._exog_var_names}), "
                f"but input coords provided 'coeffs': {model_coords['coeffs']}. "
                f"If no exog vars, provide empty list or omit 'coeffs'."
            )
        elif (
            "coeffs" not in model_coords and self._exog_var_names
        ):  # Should not happen if logic is right
            model_coords["coeffs"] = self._exog_var_names

        with self:
            self.add_coords(model_coords)

            # Time data for trend and seasonality
            t_trend_data = pm.Data(
                "t_trend_data", time_for_trend, dims="obs_ind", mutable=True
            )
            t_season_data = pm.Data(
                "t_season_data", time_for_seasonality, dims="obs_ind", mutable=True
            )

            # Get validated components (no more ugly imports in build_model!)
            trend_component_instance = self._get_trend_component()
            seasonality_component_instance = self._get_seasonality_component()

            # Seasonal component
            season_component = pm.Deterministic(
                "season_component",
                seasonality_component_instance.apply(t_season_data),
                dims="obs_ind",
            )

            # Trend component
            trend_component_values = trend_component_instance.apply(t_trend_data)
            trend_component = pm.Deterministic(
                "trend_component",
                trend_component_values,
                dims="obs_ind",
            )

            # Initialize mu with trend and seasonality
            mu_ = trend_component + season_component

            # Exogenous regressors (optional)
            if (
                X_values_for_pymc is not None and self._exog_var_names
            ):  # self._exog_var_names is guaranteed list
                # self.coords["coeffs"] should be an xarray.Coordinate object here.
                # Its .values attribute is a numpy array. So list(self.coords["coeffs"].values) is a list.
                model_coord_coeffs_list = (
                    list(self.coords["coeffs"]) if "coeffs" in self.coords else []
                )
                if (
                    "coeffs" not in self.coords
                    or model_coord_coeffs_list != self._exog_var_names
                ):
                    raise ValueError(
                        f"Mismatch between internal exogenous variable names ('{self._exog_var_names}') "
                        f"and model coordinates for 'coeffs' ({model_coord_coeffs_list})."
                    )
                if X_values_for_pymc.shape[1] != len(self._exog_var_names):
                    raise ValueError(
                        f"Shape mismatch: X_values_for_pymc has {X_values_for_pymc.shape[1]} columns, but "
                        f"{len(self._exog_var_names)} names in self._exog_var_names ({self._exog_var_names})."
                    )
                X_data = pm.Data(
                    "X", X_values_for_pymc, dims=["obs_ind", "coeffs"], mutable=True
                )
                beta = pm.Normal("beta", mu=0, sigma=10, dims="coeffs")
                mu_ = mu_ + pm.math.dot(X_data, beta)

            # Make mu_ an explicit deterministic variable named "mu"
            mu = pm.Deterministic("mu", mu_, dims="obs_ind")

            # Likelihood
            sigma = pm.HalfNormal("sigma", sigma=self.prior_sigma)
            y_data = pm.Data("y", y.flatten(), dims="obs_ind", mutable=True)
            pm.Normal("y_hat", mu=mu, sigma=sigma, observed=y_data, dims="obs_ind")

    def fit(
        self, X: Optional[np.ndarray], y: np.ndarray, coords: Dict[str, Any]
    ) -> None:
        """Draw samples from posterior, prior predictive, and posterior predictive
        distributions, placing them in the model's idata attribute.
        Parameters
        ----------
        X : np.ndarray or None
            NumPy array of exogenous regressors. Can be None or an array with 0 columns
            if no exogenous variables.
        y : np.ndarray
            The target variable.
        coords : dict
            Coordinates dictionary. Must contain "datetime_index" (pd.DatetimeIndex).
            If X is provided and has columns, coords must also contain "coeffs" (List[str]).
        """

        random_seed = self.sample_kwargs.get("random_seed", None)
        # X can be None if no exog vars, _prepare_... handles it.
        self.build_model(X, y, coords=coords)
        with self:
            self.idata = pm.sample(**self.sample_kwargs)
            self.idata.extend(pm.sample_prior_predictive(random_seed=random_seed))
            self.idata.extend(
                pm.sample_posterior_predictive(
                    self.idata,
                    var_names=["y_hat", "mu"],  # Ensure mu is sampled
                    progressbar=self.sample_kwargs.get("progressbar", True),
                    random_seed=random_seed,
                )
            )
        return self.idata

    def _data_setter(
        self,
        X_pred: Optional[np.ndarray],
        coords_pred: Dict[
            str, Any
        ],  # Must contain "datetime_index" for prediction period
    ) -> None:
        """
        Set data for the model for prediction.
        X_pred contains exogenous variables for the prediction period.
        coords_pred must contain "datetime_index" for the prediction period.
        """
        datetime_index_pred = coords_pred.get("datetime_index")
        if not isinstance(datetime_index_pred, pd.DatetimeIndex):
            raise ValueError(
                "`coords_pred` must contain 'datetime_index' for prediction."
            )

        # For _data_setter, exog_names are already known (self._exog_var_names from fit)
        # We pass self._exog_var_names so _prepare_time_and_exog_features can validate
        # the shape of X_pred_numpy if it's provided.
        (
            time_for_trend_pred_vals,
            time_for_seasonality_pred_vals,
            X_exog_pred_vals,  # NumPy array for PyMC or None
            num_obs_pred,
        ) = self._prepare_time_and_exog_features(
            X_pred, datetime_index_pred, self._exog_var_names
        )

        new_obs_inds = np.arange(num_obs_pred)

        data_to_set = {
            "y": np.zeros(num_obs_pred),
            "t_trend_data": time_for_trend_pred_vals,
            "t_season_data": time_for_seasonality_pred_vals,
        }
        coords_to_set = {"obs_ind": new_obs_inds}

        if (
            "X" in self.named_vars
        ):  # Model was built with exogenous variable X (i.e. self._exog_var_names is not empty)
            if (
                X_exog_pred_vals is None and self._exog_var_names
            ):  # Check if exog_var_names expects something
                raise ValueError(
                    "Model was built with exogenous variables. "
                    "New X data (X_pred) must provide these (or index_for_time_pred if X_pred is array)."
                )
            if (
                self._exog_var_names
                and X_exog_pred_vals is not None
                and X_exog_pred_vals.shape[1] != len(self._exog_var_names)
            ):
                raise ValueError(
                    f"Shape mismatch for exogenous prediction variables. Expected {len(self._exog_var_names)} columns, "
                    f"got {X_exog_pred_vals.shape[1]}."
                )
            data_to_set["X"] = X_exog_pred_vals  # Can be None if no exog vars
        elif X_exog_pred_vals is not None:
            print(
                "Warning: X_pred provided exogenous variables, but the model was not "
                "built with exogenous variables. These will be ignored."
            )

        # Ensure "X" is set to None if no exog vars, even if "X" data var exists but model has no coeffs
        if not self._exog_var_names and "X" in self.named_vars:
            # Pass an array with 0 columns for the X data variable if no exog vars expected
            if X_exog_pred_vals is not None and X_exog_pred_vals.shape[1] > 0:
                # This should not happen if self._exog_var_names is empty
                print(
                    "Warning: Model expects no exog vars, but X_exog_pred_vals has columns. Forcing to 0 columns."
                )
                data_to_set["X"] = np.empty((num_obs_pred, 0))
            elif X_exog_pred_vals is None:
                data_to_set["X"] = np.empty((num_obs_pred, 0))
            else:  # X_exog_pred_vals has 0 columns already
                data_to_set["X"] = X_exog_pred_vals

        with self:
            pm.set_data(data_to_set, coords=coords_to_set)

    def predict(
        self,
        X: Optional[np.ndarray],
        coords: Dict[str, Any],  # Must contain "datetime_index" for prediction period
        out_of_sample: Optional[bool] = False,
    ):
        """
        Predict data given input X and coords for prediction period.
        coords must contain "datetime_index". If X has columns, coords should also have "coeffs".
        However, for prediction, exog var names are already known by the model.
        """
        random_seed = self.sample_kwargs.get("random_seed", None)
        self._data_setter(X, coords_pred=coords)
        with self:
            post_pred = pm.sample_posterior_predictive(
                self.idata,
                var_names=["y_hat", "mu"],
                progressbar=self.sample_kwargs.get(
                    "progressbar", False
                ),  # Consistent with base
                random_seed=random_seed,
            )
        return post_pred

    def score(
        self,
        X: Optional[np.ndarray],
        y: np.ndarray,
        coords: Dict[str, Any],  # Must contain "datetime_index" for score period
    ) -> pd.Series:
        """Score the Bayesian R2.
        coords must contain "datetime_index". If X has columns, coords should also have "coeffs".
        However, for scoring, exog var names are already known by the model.
        """
        pred_output = self.predict(X, coords=coords)
        mu_pred = az.extract(
            pred_output, group="posterior_predictive", var_names="mu"
        ).T.values
        # Note: First argument must be a 1D array
        return r2_score(y.flatten(), mu_pred)


class StateSpaceTimeSeries(PyMCModel):
    """
    State-space time series model using pymc_extras.statespace.structural.

    Parameters
    ----------
    level_order : int, optional
        Order of the local level/trend component. Defaults to 2.
    seasonal_length : int, optional
        Seasonal period (e.g., 12 for monthly data with annual seasonality). Defaults to 12.
    trend_component : optional
        Custom state-space trend component.
    seasonality_component : optional
        Custom state-space seasonal component.
    sample_kwargs : dict, optional
        Kwargs passed to `pm.sample`.
    mode : str, optional
        Mode passed to `build_statespace_graph` (e.g., "JAX").
    """

    def __init__(
        self,
        level_order: int = 2,
        seasonal_length: int = 12,
        trend_component: Optional[Any] = None,
        seasonality_component: Optional[Any] = None,
        sample_kwargs: Optional[Dict[str, Any]] = None,
        mode: str = "JAX",
    ):
        super().__init__(sample_kwargs=sample_kwargs)
        self._custom_trend_component = trend_component
        self._custom_seasonality_component = seasonality_component
        self.level_order = level_order
        self.seasonal_length = seasonal_length
        self.mode = mode
        self.ss_mod = None
        self._validate_and_initialize_components()

    def _validate_and_initialize_components(self):
        """
        Validate and initialize trend and seasonality components.
        This separates validation from model building for cleaner code.
        """
        # Validate pymc-extras availability if using default components
        if (
            self._custom_trend_component is None
            or self._custom_seasonality_component is None
        ):
            try:
                from pymc_extras.statespace import structural as st

                self._PymcExtrasLevelTrendComponent = st.LevelTrendComponent
                self._PymcExtrasFrequencySeasonality = st.FrequencySeasonality
            except ImportError:
                raise ImportError(
                    "pymc-extras is required when using default trend or seasonality components. "
                    "Please install it with `conda install -c conda-forge pymc-extras` or provide custom components."
                )

        # Validate custom components have required methods
        if self._custom_trend_component is not None:
            if not hasattr(self._custom_trend_component, "apply"):
                raise ValueError(
                    "Custom trend_component must have an 'apply' method that accepts time data "
                    "and returns a PyMC tensor."
                )

        if self._custom_seasonality_component is not None:
            if not hasattr(self._custom_seasonality_component, "apply"):
                raise ValueError(
                    "Custom seasonality_component must have an 'apply' method that accepts time data "
                    "and returns a PyMC tensor."
                )

        # Initialize components
        self._trend_component = None
        self._seasonality_component = None

    def _get_trend_component(self):
        """Get the trend component, creating default if needed."""
        if self._custom_trend_component is not None:
            return self._custom_trend_component

        # Create default trend component
        if self._trend_component is None:
            self._trend_component = self._PymcExtrasLevelTrendComponent(
                order=self.level_order
            )
        return self._trend_component

    def _get_seasonality_component(self):
        """Get the seasonality component, creating default if needed."""
        if self._custom_seasonality_component is not None:
            return self._custom_seasonality_component

        # Create default seasonality component
        if self._seasonality_component is None:
            self._seasonality_component = self._PymcExtrasFrequencySeasonality(
                season_length=self.seasonal_length, name="freq"
            )
        return self._seasonality_component

    def build_model(
        self, X: Optional[np.ndarray], y: np.ndarray, coords: Dict[str, Any]
    ) -> None:
        """
        Build the PyMC state-space model.  `coords` must include:
          - 'datetime_index': a pandas.DatetimeIndex matching `y`.
        """
        coords = coords.copy()
        datetime_index = coords.pop("datetime_index", None)
        if not isinstance(datetime_index, pd.DatetimeIndex):
            raise ValueError(
                "coords must contain 'datetime_index' of type pandas.DatetimeIndex."
            )
        self._train_index = datetime_index

        # Instantiate components and build state-space object
        trend = self._get_trend_component()
        season = self._get_seasonality_component()
        combined = trend + season
        self.ss_mod = combined.build()

        # Extract parameter dims (order: initial_trend, sigma_trend, seasonal, P0)
        initial_trend_dims, sigma_trend_dims, annual_dims, P0_dims = (
            self.ss_mod.param_dims.values()
        )
        coordinates = {**coords, **self.ss_mod.coords}

        # Build model
        with pm.Model(coords=coordinates) as self.second_model:
            # Add coords for statespace (includes 'time' and 'state' dims)
            P0_diag = pm.Gamma("P0_diag", alpha=2, beta=1, dims=P0_dims[0])
            _P0 = pm.Deterministic("P0", pt.diag(P0_diag), dims=P0_dims)
            _initial_trend = pm.Normal(
                "initial_trend", sigma=50, dims=initial_trend_dims
            )
            _annual_seasonal = pm.ZeroSumNormal("freq", sigma=80, dims=annual_dims)

            _sigma_trend = pm.Gamma(
                "sigma_trend", alpha=2, beta=5, dims=sigma_trend_dims
            )
            _sigma_monthly_season = pm.Gamma("sigma_freq", alpha=2, beta=1)

            # Attach the state-space graph using the observed data
            df = pd.DataFrame({"y": y.flatten()}, index=datetime_index)
            self.ss_mod.build_statespace_graph(df[["y"]], mode=self.mode)

    def fit(
        self, X: Optional[np.ndarray], y: np.ndarray, coords: Dict[str, Any]
    ) -> az.InferenceData:
        """
        Fit the model, drawing posterior samples.
        Returns the InferenceData with parameter draws.
        """
        self.build_model(X, y, coords)
        with self.second_model:
            self.idata = pm.sample(**self.sample_kwargs)
            self.idata.extend(
                pm.sample_posterior_predictive(
                    self.idata,
                )
            )
        self.conditional_idata = self._smooth()
        return self._prepare_idata()

    def _prepare_idata(self):
        if self.idata is None:
            raise RuntimeError("Model must be fit before smoothing.")

        new_idata = self.idata.copy()
        # Get smoothed posterior and sum over state dimension
        smoothed = self.conditional_idata.rename({"smoothed_posterior": "y_hat"})
        y_hat_summed = smoothed.y_hat.sum(dim="state")

        # Rename 'time' to 'obs_ind' to match CausalPy conventions
        if "time" in y_hat_summed.dims:
            y_hat_final = y_hat_summed.rename({"time": "obs_ind"})
        else:
            y_hat_final = y_hat_summed

        new_idata["posterior_predictive"]["y_hat"] = y_hat_final
        new_idata["posterior_predictive"]["mu"] = y_hat_final

        return new_idata

    def _smooth(self) -> xr.Dataset:
        """
        Run the Kalman smoother / conditional posterior sampler.
        Returns an xarray Dataset with 'smoothed_posterior'.
        """
        if self.idata is None:
            raise RuntimeError("Model must be fit before smoothing.")
        return self.ss_mod.sample_conditional_posterior(self.idata)

    def _forecast(self, start: pd.Timestamp, periods: int) -> xr.Dataset:
        """
        Forecast future values.
        `start` is the timestamp of the last observed point, and `periods` is the number of steps ahead.
        Returns an xarray Dataset with 'forecast_observed'.
        """
        if self.idata is None:
            raise RuntimeError("Model must be fit before forecasting.")
        return self.ss_mod.forecast(self.idata, start=start, periods=periods)

    def predict(
        self,
        X: Optional[np.ndarray],
        coords: Dict[str, Any],
        out_of_sample: Optional[bool] = False,
    ) -> xr.Dataset:
        """
        Wrapper around forecast: expects coords with 'datetime_index' of future points.
        """
        if not out_of_sample:
            return self._prepare_idata()
        else:
            idx = coords.get("datetime_index")
            if not isinstance(idx, pd.DatetimeIndex):
                raise ValueError(
                    "coords must contain 'datetime_index' for prediction period."
                )
            last = self._train_index[-1]  # start forecasting after the last observed
            temp_idata = self._forecast(start=last, periods=len(idx))
            new_idata = temp_idata.copy()

            # Rename 'time' to 'obs_ind' to match CausalPy conventions
            if "time" in new_idata.dims:
                new_idata = new_idata.rename({"time": "obs_ind"})

            # Extract the forecasted observed data and assign it to 'y_hat'
            new_idata["y_hat"] = new_idata["forecast_observed"].isel(observed_state=0)

            # Assign 'y_hat' to 'mu' for consistency
            new_idata["mu"] = new_idata["y_hat"]

            return new_idata

    def score(
        self, X: Optional[np.ndarray], y: np.ndarray, coords: Dict[str, Any]
    ) -> pd.Series:
        """
        Compute R^2 between observed and mean forecast.
        """
        pred = self.predict(X, coords)
        fc = pred["posterior_predictive"]["y_hat"]  # .isel(observed_state=0)

        # Use all posterior samples to compute Bayesian R²
        # fc has shape (chain, draw, time), we want (n_samples, time)
        fc_samples = fc.stack(
            sample=["chain", "draw"]
        ).T.values  # Shape: (time, n_samples)

        # Use arviz.r2_score to get both r2 and r2_std
        return r2_score(y.flatten(), fc_samples)<|MERGE_RESOLUTION|>--- conflicted
+++ resolved
@@ -172,17 +172,9 @@
             determination, https://en.wikipedia.org/wiki/Coefficient_of_determination.
 
         """
-<<<<<<< HEAD
-        # Pass coords (and kwargs) to predict, in case a subclass's predict uses them
-        mu = self.predict(X, coords=coords, **kwargs)
-        mu = az.extract(mu, group="posterior_predictive", var_names="mu").T.values
-        # Note: First argument must be a 1D array
-        return r2_score(y.flatten(), mu)
-=======
         mu = self.predict(X)
         mu = az.extract(mu, group="posterior_predictive", var_names="mu").T
         return r2_score(y.data, mu.data)
->>>>>>> 491adc18
 
     def calculate_impact(
         self, y_true: xr.DataArray, y_pred: az.InferenceData
