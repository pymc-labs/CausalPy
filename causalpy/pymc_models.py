#   Copyright 2022 - 2025 The PyMC Labs Developers
#
#   Licensed under the Apache License, Version 2.0 (the "License");
#   you may not use this file except in compliance with the License.
#   You may obtain a copy of the License at
#
#       http://www.apache.org/licenses/LICENSE-2.0
#
#   Unless required by applicable law or agreed to in writing, software
#   distributed under the License is distributed on an "AS IS" BASIS,
#   WITHOUT WARRANTIES OR CONDITIONS OF ANY KIND, either express or implied.
#   See the License for the specific language governing permissions and
#   limitations under the License.
"""Custom PyMC models for causal inference"""

import warnings
from typing import Any

import arviz as az
import numpy as np
import pandas as pd
import pymc as pm
import pytensor.tensor as pt
import xarray as xr
from arviz import r2_score
from patsy import dmatrix
from pymc_extras.prior import Prior

from causalpy.utils import round_num
from causalpy.variable_selection_priors import VariableSelectionPrior


class PyMCModel(pm.Model):
    """A wrapper class for PyMC models. This provides a scikit-learn like interface with
    methods like `fit`, `predict`, and `score`. It also provides other methods which are
    useful for causal inference.

    Example
    -------
    >>> import causalpy as cp
    >>> import numpy as np
    >>> import pymc as pm
    >>> from causalpy.pymc_models import PyMCModel
    >>> class MyToyModel(PyMCModel):
    ...     def build_model(self, X, y, coords):
    ...         with self:
    ...             self.add_coords(coords)
    ...             X_ = pm.Data(name="X", value=X)
    ...             y_ = pm.Data(name="y", value=y)
    ...             beta = pm.Normal(
    ...                 "beta", mu=0, sigma=1, shape=(y.shape[1], X.shape[1])
    ...             )
    ...             sigma = pm.HalfNormal("sigma", sigma=1, shape=y.shape[1])
    ...             mu = pm.Deterministic(
    ...                 "mu", pm.math.dot(X_, beta.T), dims=["obs_ind", "treated_units"]
    ...             )
    ...             pm.Normal("y_hat", mu=mu, sigma=sigma, observed=y_)
    >>> rng = np.random.default_rng(seed=42)
    >>> X = xr.DataArray(
    ...     rng.normal(loc=0, scale=1, size=(20, 2)),
    ...     dims=["obs_ind", "coeffs"],
    ...     coords={"obs_ind": np.arange(20), "coeffs": ["coeff_0", "coeff_1"]},
    ... )
    >>> y = xr.DataArray(
    ...     rng.normal(loc=0, scale=1, size=(20, 1)),
    ...     dims=["obs_ind", "treated_units"],
    ...     coords={"obs_ind": np.arange(20), "treated_units": ["unit_0"]},
    ... )
    >>> model = MyToyModel(
    ...     sample_kwargs={
    ...         "chains": 2,
    ...         "draws": 2000,
    ...         "progressbar": False,
    ...         "random_seed": 42,
    ...     }
    ... )
    >>> model.fit(
    ...     X,
    ...     y,
    ...     coords={
    ...         "coeffs": ["coeff_0", "coeff_1"],
    ...         "obs_ind": np.arange(20),
    ...         "treated_units": ["unit_0"],
    ...     },
    ... )
    Inference data...
    >>> model.score(X, y)  # doctest: +ELLIPSIS
    unit_0_r2        ...
    unit_0_r2_std    ...
    dtype: float64
    >>> X_new = rng.normal(loc=0, scale=1, size=(20, 2))
    >>> model.predict(X_new)
    Inference data...
    """

    default_priors: dict[str, Prior] = {}

    def priors_from_data(self, X, y) -> dict[str, Any]:
        """
        Generate priors dynamically based on the input data.

        This method allows models to set sensible priors that adapt to the scale
        and characteristics of the actual data being analyzed. It's called during
        the `fit()` method before model building, allowing data-driven prior
        specification that can improve model performance and convergence.

        The priors returned by this method are merged with any user-specified
        priors (passed via the `priors` parameter in `__init__`), with
        user-specified priors taking precedence in case of conflicts.

        Parameters
        ----------
        X : xarray.DataArray
            Input features/covariates with dimensions ["obs_ind", "coeffs"].
            Used to understand the scale and structure of predictors.
        y : xarray.DataArray
            Target variable with dimensions ["obs_ind", "treated_units"].
            Used to understand the scale and structure of the outcome.

        Returns
        -------
        Dict[str, Prior]
            Dictionary mapping parameter names to Prior objects. The keys should
            match parameter names used in the model's `build_model()` method.

        Notes
        -----
        The base implementation returns an empty dictionary, meaning no
        data-driven priors are set by default. Subclasses should override
        this method to implement data-adaptive prior specification.

        **Priority Order for Priors:**
        1. User-specified priors (passed to `__init__`)
        2. Data-driven priors (from this method)
        3. Default priors (from `default_priors` property)

        Examples
        --------
        A typical implementation might scale priors based on data variance:

        >>> def priors_from_data(self, X, y):
        ...     y_std = float(y.std())
        ...     return {
        ...         "sigma": Prior("HalfNormal", sigma=y_std, dims="treated_units"),
        ...         "beta": Prior(
        ...             "Normal",
        ...             mu=0,
        ...             sigma=2 * y_std,
        ...             dims=["treated_units", "coeffs"],
        ...         ),
        ...     }

        Or set shape parameters based on data dimensions:

        >>> def priors_from_data(self, X, y):
        ...     n_predictors = X.shape[1]
        ...     return {
        ...         "beta": Prior(
        ...             "Dirichlet",
        ...             a=np.ones(n_predictors),
        ...             dims=["treated_units", "coeffs"],
        ...         )
        ...     }

        See Also
        --------
        WeightedSumFitter.priors_from_data : Example implementation that sets
            Dirichlet prior shape based on number of control units.
        """
        return {}

    def __init__(
        self,
        sample_kwargs: dict[str, Any] | None = None,
        priors: dict[str, Any] | None = None,
    ) -> None:
        """
        Parameters
        ----------
        sample_kwargs : dict, optional
            Dictionary of kwargs that get unpacked and passed to the
            :func:`pymc.sample` function. Defaults to an empty dictionary
            if None.
        priors : dict, optional
            Dictionary of priors for the model. Defaults to None, in which
            case default priors are used.
        """
        super().__init__()
        self.idata = None
        self.sample_kwargs = sample_kwargs if sample_kwargs is not None else {}

        self.priors = {**self.default_priors, **(priors or {})}

    def build_model(
        self, X: xr.DataArray, y: xr.DataArray, coords: dict[str, Any] | None
    ) -> None:
        raise NotImplementedError(
            "This method must be implemented by a subclass"
        )  # pragma: no cover

    def _data_setter(self, X: xr.DataArray) -> None:
        """
        Set data for the model.

        This method is used internally to register new data for the model for
        prediction.

        NOTE: We are actively changing the `X`. Often, this matrix will have a different
        number of rows than the original data. So to make the shapes work, we need to
        update all data nodes in the model to have the correct shape. The values are not
        used, so we set them to 0. In our case, we just have data nodes X and y, but if
        in the future we get more complex models with more data nodes, then we'll need
        to update all of them - ideally programmatically.
        """
        new_no_of_observations = X.shape[0]

        # Use integer indices for obs_ind to avoid datetime compatibility issues with PyMC
        obs_coords = np.arange(new_no_of_observations)

        with self:
            # Get the number of treated units from the model coordinates
            treated_units_coord = getattr(self, "coords", {}).get(
                "treated_units", ["unit_0"]
            )
            n_treated_units = len(treated_units_coord)

            # Always use 2D format for consistency
            pm.set_data(
                {"X": X, "y": np.zeros((new_no_of_observations, n_treated_units))},
                coords={"obs_ind": obs_coords},
            )

    def fit(
        self, X: xr.DataArray, y: xr.DataArray, coords: dict[str, Any] | None = None
    ) -> az.InferenceData:
        """Draw samples from posterior, prior predictive, and posterior
        predictive distributions.

        Parameters
        ----------
        X : xr.DataArray
            Input features as an xarray DataArray.
        y : xr.DataArray
            Target variable as an xarray DataArray.
        coords : dict, optional
            Dictionary with coordinate names for named dimensions.
            Defaults to None.

        Returns
        -------
        az.InferenceData
            InferenceData object containing the samples.
        """

        # Ensure random_seed is used in sample_prior_predictive() and
        # sample_posterior_predictive() if provided in sample_kwargs.
        random_seed = self.sample_kwargs.get("random_seed", None)

        # Merge priors with precedence: user-specified > data-driven > defaults
        # Data-driven priors are computed first, then user-specified priors override them
        self.priors = {**self.priors_from_data(X, y), **self.priors}

        self.build_model(X, y, coords)
        with self:
            self.idata = pm.sample(**self.sample_kwargs)
            if self.idata is None:
                raise RuntimeError("pm.sample() returned None")
            self.idata.extend(pm.sample_prior_predictive(random_seed=random_seed))
            self.idata.extend(
                pm.sample_posterior_predictive(
                    self.idata, progressbar=False, random_seed=random_seed
                )
            )
        return self.idata

    def predict(
        self,
        X: xr.DataArray,
        coords: dict[str, Any] | None = None,
        out_of_sample: bool | None = False,
        **kwargs,
    ):
        """
        Predict data given input data `X`

        .. caution::
            Results in KeyError if model hasn't been fit.
        """

        # Ensure random_seed is used in sample_prior_predictive() and
        # sample_posterior_predictive() if provided in sample_kwargs.
        random_seed = self.sample_kwargs.get("random_seed", None)
        # Base _data_setter doesn't use coords, but subclasses might override _data_setter to use it.
        # If a subclass needs coords in _data_setter, it should handle it.
        self._data_setter(X)
        with self:
            pp = pm.sample_posterior_predictive(
                self.idata,
                var_names=["y_hat", "mu"],
                progressbar=False,
                random_seed=random_seed,
            )

        # Assign coordinates from input X to ensure xarray operations work correctly
        # This is necessary because PyMC uses integer indices internally, but we need
        # to preserve the original coordinates (e.g., datetime indices) for proper
        # alignment with other xarray operations like calculate_impact()
        if isinstance(X, xr.DataArray) and "obs_ind" in X.coords:
            pp["posterior_predictive"] = pp["posterior_predictive"].assign_coords(
                obs_ind=X.obs_ind
            )

        return pp

    def score(self, X, y, coords: dict[str, Any] | None = None, **kwargs) -> pd.Series:
        """Score the Bayesian :math:`R^2` given inputs ``X`` and outputs ``y``.

        Note that the score is based on a comparison of the observed data ``y`` and the
        model's expected value of the data, `mu`.

        .. caution::

            The Bayesian :math:`R^2` is not the same as the traditional coefficient of
            determination, https://en.wikipedia.org/wiki/Coefficient_of_determination.

        """
        mu = self.predict(X)
        mu_data = az.extract(mu, group="posterior_predictive", var_names="mu")

        scores = {}

        # Always iterate over treated_units dimension - no branching needed!
        for i, unit in enumerate(mu_data.coords["treated_units"].values):
            unit_mu = mu_data.sel(treated_units=unit).T  # (sample, obs_ind)
            unit_y = y.sel(treated_units=unit).data
            unit_score = r2_score(unit_y, unit_mu.data)
            scores[f"unit_{i}_r2"] = unit_score["r2"]
            scores[f"unit_{i}_r2_std"] = unit_score["r2_std"]

        return pd.Series(scores)

    def calculate_impact(
        self, y_true: xr.DataArray, y_pred: az.InferenceData
    ) -> xr.DataArray:
        """
        Calculate the causal impact as the difference between observed and predicted values.

        The impact is calculated using the posterior expectation (`mu`) rather than the
        posterior predictive (`y_hat`). This means the causal impact represents the
        difference from the expected value of the model, excluding observation noise.
        This approach provides a cleaner measure of the causal effect by focusing on
        the systematic difference rather than including sampling variability from the
        observation noise term.

        Parameters
        ----------
        y_true : xr.DataArray
            The observed outcome values with dimensions ["obs_ind", "treated_units"].
        y_pred : az.InferenceData
            The posterior predictive samples containing the "mu" variable, which
            represents the expected value (mean) of the outcome.

        Returns
        -------
        xr.DataArray
            The causal impact with dimensions ending in "obs_ind". The impact includes
            posterior uncertainty from the model parameters but excludes observation noise.

        Notes
        -----
        By using `mu` (the posterior expectation) rather than `y_hat` (the posterior
        predictive with observation noise), the uncertainty in the impact reflects:
        - Parameter uncertainty in the fitted model
        - Uncertainty in the counterfactual prediction

        But excludes:
        - Observation-level noise (sigma)

        This makes the impact plots focus on the systematic causal effect rather than
        individual observation variability.
        """
        y_hat = y_pred["posterior_predictive"]["mu"]
        # Ensure the coordinate type and values match along obs_ind so xarray can align
        if "obs_ind" in y_hat.dims and "obs_ind" in getattr(y_true, "coords", {}):
            try:
                # Assign the same coordinate values (e.g., DatetimeIndex) to prediction
                y_hat = y_hat.assign_coords(obs_ind=y_true["obs_ind"])  # type: ignore[index]
            except Exception:
                # If assignment fails, fall back to position-based subtraction
                # by temporarily dropping coords to avoid dtype promotion issues
                y_hat = y_hat.reset_coords(names=["obs_ind"], drop=True)
                y_true = y_true.reset_coords(names=["obs_ind"], drop=True)
        impact = y_true - y_hat
        return impact.transpose(..., "obs_ind")

    def calculate_cumulative_impact(self, impact: xr.DataArray) -> xr.DataArray:
        return impact.cumsum(dim="obs_ind")

    def print_coefficients(
        self, labels: list[str], round_to: int | None = None
    ) -> None:
        """Print the model coefficients with their labels.

        Parameters
        ----------
        labels : list of str
            List of strings representing the coefficient names.
        round_to : int, optional
            Number of significant figures to round to. Defaults to None,
            in which case 2 significant figures are used.
        """
        if self.idata is None:
            raise RuntimeError("Model has not been fit")

        def print_row(
            max_label_length: int, name: str, coeff_samples: xr.DataArray, round_to: int
        ) -> None:
            """Print one row of the coefficient table"""
            formatted_name = f"  {name: <{max_label_length}}"
            formatted_val = f"{round_num(coeff_samples.mean().data, round_to)}, 94% HDI [{round_num(coeff_samples.quantile(0.03).data, round_to)}, {round_num(coeff_samples.quantile(1 - 0.03).data, round_to)}]"  # noqa: E501
            print(f"  {formatted_name}  {formatted_val}")

        def print_coefficients_for_unit(
            unit_coeffs: xr.DataArray,
            unit_sigma: xr.DataArray,
            labels: list,
            round_to: int,
        ) -> None:
            """Print coefficients for a single unit"""
            # Determine the width of the longest label
            max_label_length = max(len(name) for name in labels + ["y_hat_sigma"])

            for name in labels:
                coeff_samples = unit_coeffs.sel(coeffs=name)
                print_row(max_label_length, name, coeff_samples, round_to)

            # Add coefficient for measurement std
            print_row(max_label_length, "y_hat_sigma", unit_sigma, round_to)

        print("Model coefficients:")
        coeffs = az.extract(self.idata.posterior, var_names="beta")

        # Check if sigma or y_hat_sigma variable exists
        sigma_var_name = None
        if "sigma" in self.idata.posterior:
            sigma_var_name = "sigma"
        elif "y_hat_sigma" in self.idata.posterior:
            sigma_var_name = "y_hat_sigma"
        else:
            raise ValueError(
                "Neither 'sigma' nor 'y_hat_sigma' found in posterior"
            )  # pragma: no cover

        treated_units = coeffs.coords["treated_units"].values
        for unit in treated_units:
            if len(treated_units) > 1:
                print(f"\nTreated unit: {unit}")

            unit_coeffs = coeffs.sel(treated_units=unit)
            unit_sigma = az.extract(self.idata.posterior, var_names=sigma_var_name).sel(
                treated_units=unit
            )
            print_coefficients_for_unit(unit_coeffs, unit_sigma, labels, round_to or 2)


class LinearRegression(PyMCModel):
    r"""
    Custom PyMC model for linear regression.

    Defines the PyMC model

    .. math::
        \beta &\sim \mathrm{Normal}(0, 50) \\
        \sigma &\sim \mathrm{HalfNormal}(1) \\
        \mu &= X \cdot \beta \\
        y &\sim \mathrm{Normal}(\mu, \sigma) \\

    Example
    --------
    >>> import causalpy as cp
    >>> import numpy as np
    >>> import xarray as xr
    >>> from causalpy.pymc_models import LinearRegression
    >>> rd = cp.load_data("rd")
    >>> rd["treated"] = rd["treated"].astype(int)
    >>> coeffs = ["x", "treated"]
    >>> X = xr.DataArray(
    ...     rd[coeffs].values,
    ...     dims=["obs_ind", "coeffs"],
    ...     coords={"obs_ind": rd.index, "coeffs": coeffs},
    ... )
    >>> y = xr.DataArray(
    ...     rd["y"].values[:, None],
    ...     dims=["obs_ind", "treated_units"],
    ...     coords={"obs_ind": rd.index, "treated_units": ["unit_0"]},
    ... )
    >>> lr = LinearRegression(sample_kwargs={"progressbar": False})
    >>> coords={"coeffs": coeffs, "obs_ind": np.arange(rd.shape[0]), "treated_units": ["unit_0"]}
    >>> lr.fit(X, y, coords=coords)
    Inference data...
    """  # noqa: W605

    default_priors = {
        "beta": Prior("Normal", mu=0, sigma=50, dims=["treated_units", "coeffs"]),
        "y_hat": Prior(
            "Normal",
            sigma=Prior("HalfNormal", sigma=1, dims=["treated_units"]),
            dims=["obs_ind", "treated_units"],
        ),
    }

    def build_model(
        self, X: xr.DataArray, y: xr.DataArray, coords: dict[str, Any] | None
    ) -> None:
        """
        Defines the PyMC model
        """
        with self:
            # Ensure treated_units coordinate exists for consistency
            if coords is not None and "treated_units" not in coords:
                coords = coords.copy()
                coords["treated_units"] = ["unit_0"]

            self.add_coords(coords)
            X = pm.Data("X", X, dims=["obs_ind", "coeffs"])
            y = pm.Data("y", y, dims=["obs_ind", "treated_units"])
            beta = self.priors["beta"].create_variable("beta")
            mu = pm.Deterministic(
                "mu", pt.dot(X, beta.T), dims=["obs_ind", "treated_units"]
            )
            self.priors["y_hat"].create_likelihood_variable("y_hat", mu=mu, observed=y)


class WeightedSumFitter(PyMCModel):
    r"""
    Used for synthetic control experiments.

    Defines the PyMC model:

    .. math::
        \sigma &\sim \mathrm{HalfNormal}(1) \\
        \beta &\sim \mathrm{Dirichlet}(1,...,1) \\
        \mu &= X \cdot \beta \\
        y &\sim \mathrm{Normal}(\mu, \sigma) \\

    Example
    --------
    >>> import causalpy as cp
    >>> import numpy as np
    >>> import xarray as xr
    >>> from causalpy.pymc_models import WeightedSumFitter
    >>> sc = cp.load_data("sc")
    >>> control_units = ['a', 'b', 'c', 'd', 'e', 'f', 'g']
    >>> X = xr.DataArray(
    ...     sc[control_units].values,
    ...     dims=["obs_ind", "coeffs"],
    ...     coords={"obs_ind": sc.index, "coeffs": control_units},
    ... )
    >>> y = xr.DataArray(
    ...     sc['actual'].values.reshape((sc.shape[0], 1)),
    ...     dims=["obs_ind", "treated_units"],
    ...     coords={"obs_ind": sc.index, "treated_units": ["actual"]},
    ... )
    >>> coords = {
    ...     "coeffs": control_units,
    ...     "treated_units": ["actual"],
    ...     "obs_ind": np.arange(sc.shape[0]),
    ... }
    >>> wsf = WeightedSumFitter(sample_kwargs={"progressbar": False})
    >>> wsf.fit(X, y, coords=coords)
    Inference data...
    """  # noqa: W605

    default_priors = {
        "y_hat": Prior(
            "Normal",
            sigma=Prior("HalfNormal", sigma=1, dims=["treated_units"]),
            dims=["obs_ind", "treated_units"],
        ),
    }

    def priors_from_data(self, X, y) -> dict[str, Any]:
        """
        Set Dirichlet prior for weights based on number of control units.

        For synthetic control models, this method sets the shape parameter of the
        Dirichlet prior on the control unit weights (`beta`) to be uniform across
        all available control units. This ensures that all control units have
        equal prior probability of contributing to the synthetic control.

        Parameters
        ----------
        X : xarray.DataArray
            Control unit data with shape (n_obs, n_control_units).
        y : xarray.DataArray
            Treated unit outcome data.

        Returns
        -------
        Dict[str, Prior]
            Dictionary containing:
            - "beta": Dirichlet prior with shape=(1,...,1) for n_control_units
        """
        n_predictors = X.shape[1]
        return {
            "beta": Prior(
                "Dirichlet", a=np.ones(n_predictors), dims=["treated_units", "coeffs"]
            ),
        }

    def build_model(
        self, X: xr.DataArray, y: xr.DataArray, coords: dict[str, Any] | None
    ) -> None:
        """
        Defines the PyMC model
        """
        with self:
            self.add_coords(coords)
            X = pm.Data("X", X, dims=["obs_ind", "coeffs"])
            y = pm.Data("y", y, dims=["obs_ind", "treated_units"])
            beta = self.priors["beta"].create_variable("beta")
            mu = pm.Deterministic(
                "mu", pt.dot(X, beta.T), dims=["obs_ind", "treated_units"]
            )
            self.priors["y_hat"].create_likelihood_variable("y_hat", mu=mu, observed=y)


class InstrumentalVariableRegression(PyMCModel):
    """Custom PyMC model for instrumental linear regression

    Example
    --------
    >>> import causalpy as cp
    >>> import numpy as np
    >>> from causalpy.pymc_models import InstrumentalVariableRegression
    >>> N = 10
    >>> e1 = np.random.normal(0, 3, N)
    >>> e2 = np.random.normal(0, 1, N)
    >>> Z = np.random.uniform(0, 1, N)
    >>> ## Ensure the endogeneity of the the treatment variable
    >>> X = -1 + 4 * Z + e2 + 2 * e1
    >>> y = 2 + 3 * X + 3 * e1
    >>> t = X.reshape(10, 1)
    >>> y = y.reshape(10, 1)
    >>> Z = np.asarray([[1, Z[i]] for i in range(0, 10)])
    >>> X = np.asarray([[1, X[i]] for i in range(0, 10)])
    >>> COORDS = {"instruments": ["Intercept", "Z"], "covariates": ["Intercept", "X"]}
    >>> sample_kwargs = {
    ...     "tune": 5,
    ...     "draws": 10,
    ...     "chains": 2,
    ...     "cores": 2,
    ...     "target_accept": 0.95,
    ...     "progressbar": False,
    ... }
    >>> iv_reg = InstrumentalVariableRegression(sample_kwargs=sample_kwargs)
    >>> iv_reg.fit(
    ...     X,
    ...     Z,
    ...     y,
    ...     t,
    ...     COORDS,
    ...     {
    ...         "mus": [[-2, 4], [0.5, 3]],
    ...         "sigmas": [1, 1],
    ...         "eta": 2,
    ...         "lkj_sd": 1,
    ...     },
    ...     None,
    ... )
    Inference data...
    """

    def build_model(  # type: ignore
        self,
        X: np.ndarray,
        Z: np.ndarray,
        y: np.ndarray,
        t: np.ndarray,
<<<<<<< HEAD
        coords: Dict[str, Any],
        priors,
        vs_prior_type=None,
        vs_hyperparams=None,
        binary_treatment=False,
=======
        coords: dict[str, Any],
        priors: dict[str, Any],
>>>>>>> 8e672f28
    ) -> None:
        """Specify model with treatment regression and focal regression
        data and priors.

        Parameters
        ----------
        X : np.ndarray
            Array used to predict our outcome y.
        Z : np.ndarray
            Array used to predict our treatment variable t.
        y : np.ndarray
            Array of values representing our focal outcome y.
        t : np.ndarray
            Array representing the treatment t of which we're interested
            in estimating the causal impact.
        coords : dict
            Dictionary with the coordinate names for our instruments and
            covariates.
        priors : dict
            Dictionary of priors for the mus and sigmas of both
            regressions. Example: ``priors = {"mus": [0, 0],
            "sigmas": [1, 1], "eta": 2, "lkj_sd": 2}``.
        vs_prior_type: An optional string. Can be "spike_and_slab"
                              or "horseshoe" or "normal
        vs_hyperparams: An optional dictionary of priors for the
                               variable selection hyperparameters
        binary_treatment: A flag for determining the relevant
                                likelihood to be used.

        """

        # --- Priors ---
        with self:
            self.add_coords(coords)

            if vs_prior_type and ("mus" in priors or "sigmas" in priors):
                warnings.warn(
                    "Variable selection priors specified. "
                    "The 'mus' and 'sigmas' in the priors dict will be ignored "
                    "for beta coefficients. Only 'eta' and 'lkj_sd' will be used."
                )

            # Create coefficient priors
            if vs_prior_type:
                # Use variable selection priors
                self.vs_prior_treatment = VariableSelectionPrior(
                    vs_prior_type, vs_hyperparams
                )
                self.vs_prior_outcome = VariableSelectionPrior(
                    vs_prior_type, vs_hyperparams
                )

                beta_t = self.vs_prior_treatment.create_prior(
                    name="beta_t", n_params=Z.shape[1], dims="instruments", X=Z
                )

                beta_z = self.vs_prior_outcome.create_prior(
                    name="beta_z", n_params=X.shape[1], dims="covariates", X=X
                )
            else:
                # Use standard normal priors
                beta_t = pm.Normal(
                    name="beta_t",
                    mu=priors["mus"][0],
                    sigma=priors["sigmas"][0],
                    dims="instruments",
                )
                beta_z = pm.Normal(
                    name="beta_z",
                    mu=priors["mus"][1],
                    sigma=priors["sigmas"][1],
                    dims="covariates",
                )

            if binary_treatment:
                # Binary treatment formulation with correlated latent errors
                sigma_U = pm.Exponential("sigma_U", priors.get("sigma_U", 1.0))

                # Correlation parameter with bounds
                rho_lower = priors.get("rho_bounds", [-0.99, 0.99])[0]
                rho_upper = priors.get("rho_bounds", [-0.99, 0.99])[1]

                # Use tanh transform to keep correlation in valid range
                rho_unconstr = pm.Normal("rho_unconstr", 0, 0.5)
                rho = pm.Deterministic("rho", pm.math.tanh(rho_unconstr))

                # Clip to ensure numerical stability
                rho_clipped = pt.clip(rho, rho_lower + 0.01, rho_upper - 0.01)

                # Cholesky decomposition for correlated errors
                inverse_rho = pm.math.sqrt(pm.math.maximum(1 - rho_clipped**2, 1e-12))
                chol = pt.stack([[sigma_U, 0.0], [sigma_U * rho_clipped, inverse_rho]])

                # Draw latent errors
                eps_raw = pm.Normal("eps_raw", 0, 1, shape=(X.shape[0], 2))
                eps = pm.Deterministic("eps", pt.dot(eps_raw, chol.T))

                U = eps[:, 0]  # Outcome error
                V = eps[:, 1]  # Treatment error

                # Treatment equation (logit link for binary treatment)
                mu_treatment = pm.Deterministic("mu_t", pt.dot(Z, beta_t) + V)
                p_t = pm.math.invlogit(mu_treatment)
                pm.Bernoulli("likelihood_treatment", p=p_t, observed=t.flatten())

                # Outcome equation
                mu_outcome = pm.Deterministic("mu_y", pt.dot(X, beta_z) + U)
                pm.Normal(
                    "likelihood_outcome",
                    mu=mu_outcome,
                    sigma=sigma_U,
                    observed=y.flatten(),
                )

            else:
                sd_dist = pm.Exponential.dist(priors["lkj_sd"], shape=2)
                chol, _, _ = pm.LKJCholeskyCov(
                    name="chol_cov",
                    eta=priors["eta"],
                    n=2,
                    sd_dist=sd_dist,
                )
                # compute and store the covariance matrix
                pm.Deterministic(name="cov", var=pt.dot(l=chol, r=chol.T))

                # --- Parameterization ---
                mu_y = pm.Deterministic(name="mu_y", var=pt.dot(X, beta_z))
                # focal regression
                mu_t = pm.Deterministic(name="mu_t", var=pt.dot(Z, beta_t))
                # instrumental regression
                mu = pm.Deterministic(
                    name="mu", var=pt.stack(tensors=(mu_y, mu_t), axis=1)
                )

                # --- Likelihood ---
                pm.MvNormal(
                    name="likelihood",
                    mu=mu,
                    chol=chol,
                    observed=np.stack(arrays=(y.flatten(), t.flatten()), axis=1),
                    shape=(X.shape[0], 2),
                )

    def sample_predictive_distribution(self, ppc_sampler: str | None = "jax") -> None:
        """Function to sample the Multivariate Normal posterior predictive
        Likelihood term in the IV class. This can be slow without
        using the JAX sampler compilation method. If using the
        JAX sampler it will sample only the posterior predictive distribution.
        If using the PYMC sampler if will sample both the prior
        and posterior predictive distributions."""
        random_seed = self.sample_kwargs.get("random_seed", None)

        if ppc_sampler == "jax":
            if self.idata is not None:
                with self:
                    self.idata.extend(
                        pm.sample_posterior_predictive(
                            self.idata,
                            random_seed=random_seed,
                            compile_kwargs={"mode": "JAX"},
                        )
                    )
        elif ppc_sampler == "pymc" and self.idata is not None:
            with self:
                self.idata.extend(pm.sample_prior_predictive(random_seed=random_seed))
                self.idata.extend(
                    pm.sample_posterior_predictive(
                        self.idata,
                        random_seed=random_seed,
                    )
                )

    def fit(  # type: ignore[override]
        self,
<<<<<<< HEAD
        X,
        Z,
        y,
        t,
        coords,
        priors,
        ppc_sampler=None,
        vs_prior_type=None,
        vs_hyperparams=None,
        binary_treatment: bool = False,
    ):  # type: ignore[override]
        """Draw samples from posterior distribution and potentially
        from the prior and posterior predictive distributions. The
        fit call can take values for the
        ppc_sampler = ['jax', 'pymc', None]
        We default to None, so the user can determine if they wish
        to spend time sampling the posterior predictive distribution
        independently.
=======
        X: np.ndarray,
        Z: np.ndarray,
        y: np.ndarray,
        t: np.ndarray,
        coords: dict[str, Any],
        priors: dict[str, Any],
        ppc_sampler: str | None = None,
    ) -> az.InferenceData:
        """Draw samples from posterior distribution and potentially from
        the prior and posterior predictive distributions.

        Parameters
        ----------
        X : np.ndarray
            Array used to predict our outcome y.
        Z : np.ndarray
            Array used to predict our treatment variable t.
        y : np.ndarray
            Array of values representing our focal outcome y.
        t : np.ndarray
            Array representing the treatment variable.
        coords : dict
            Dictionary with coordinate names for named dimensions.
        priors : dict
            Dictionary of priors for the model.
        ppc_sampler : str, optional
            Sampler for posterior predictive distribution. Can be 'jax',
            'pymc', or None. Defaults to None, so the user can determine
            if they wish to spend time sampling the posterior predictive
            distribution independently.

        Returns
        -------
        az.InferenceData
            InferenceData object containing the samples.
>>>>>>> 8e672f28
        """

        # Ensure random_seed is used in sample_prior_predictive() and
        # sample_posterior_predictive() if provided in sample_kwargs.
        # Use JAX for ppc sampling of multivariate likelihood

        self.build_model(
            X, Z, y, t, coords, priors, vs_prior_type, vs_hyperparams, binary_treatment
        )
        with self:
            self.idata = pm.sample(**self.sample_kwargs)
        self.sample_predictive_distribution(ppc_sampler=ppc_sampler)
        return self.idata


class PropensityScore(PyMCModel):
    r"""
    Custom PyMC model for inverse propensity score models

    .. note:
        Generally, the `.fit()` method should be used rather than
        calling `.build_model()` directly.

    Defines the PyMC model

    .. math::
        \beta &\sim \mathrm{Normal}(0, 1) \\
        \sigma &\sim \mathrm{HalfNormal}(1) \\
        \mu &= X \cdot \beta \\
        p &= \text{logit}^{-1}(\mu) \\
        t &\sim \mathrm{Bernoulli}(p)

    Example
    --------
    >>> import causalpy as cp
    >>> import numpy as np
    >>> from causalpy.pymc_models import PropensityScore
    >>> df = cp.load_data('nhefs')
    >>> X = df[["age", "race"]]
    >>> t = np.asarray(df["trt"])
    >>> ps = PropensityScore(sample_kwargs={"progressbar": False})
    >>> ps.fit(X, t, coords={
    ...                 'coeffs': ['age', 'race'],
    ...                 'obs_ind': np.arange(df.shape[0])
    ...                },
    ...                prior={'b': [0, 1]},
    ... )
    Inference...
    """  # noqa: W605

    default_priors = {
        "b": Prior("Normal", mu=0, sigma=1, dims="coeffs"),
    }

    def build_model(  # type: ignore
        self,
        X: np.ndarray,
        t: np.ndarray,
        coords: dict[str, Any],
        prior: dict[str, Any] | None = None,
        noncentred: bool = True,
    ) -> None:
        "Defines the PyMC propensity model"
        with self:
            self.add_coords(coords)
            X_data = pm.Data("X", X, dims=["obs_ind", "coeffs"])
            t_data = pm.Data("t", t.flatten(), dims="obs_ind")
            b = self.priors["b"].create_variable("b")
            mu = pt.dot(X_data, b)
            p = pm.Deterministic("p", pm.math.invlogit(mu))
            pm.Bernoulli("t_pred", p=p, observed=t_data, dims="obs_ind")

    def fit(  # type: ignore
        self,
        X: np.ndarray,
        t: np.ndarray,
        coords: dict[str, Any],
        prior: dict[str, list] | None = None,
        noncentred: bool = True,
    ) -> az.InferenceData:
        """Draw samples from posterior, prior predictive, and posterior predictive
        distributions. We overwrite the base method because the base method assumes
        a variable y and we use t to indicate the treatment variable here.
        """
        if prior is None:
            prior = {"b": [0, 1]}
        # Ensure random_seed is used in sample_prior_predictive() and
        # sample_posterior_predictive() if provided in sample_kwargs.
        random_seed = self.sample_kwargs.get("random_seed", None)

        self.build_model(X, t, coords, prior, noncentred)
        with self:
            self.idata = pm.sample(**self.sample_kwargs)
            if self.idata is not None:
                self.idata.extend(pm.sample_prior_predictive(random_seed=random_seed))
                self.idata.extend(
                    pm.sample_posterior_predictive(
                        self.idata, progressbar=False, random_seed=random_seed
                    )
                )
        return self.idata

    def fit_outcome_model(
        self,
        X_outcome: pd.DataFrame,
        y: pd.Series,
        coords: dict[str, Any],
        priors: dict[str, Any] | None = None,
        noncentred: bool = True,
        normal_outcome: bool = True,
        spline_component: bool = False,
        winsorize_boundary: float = 0.0,
        spline_knots: int = 30,
    ) -> tuple[az.InferenceData, pm.Model]:
        """
        Fit a Bayesian outcome model using covariates and previously estimated propensity scores.

        This function implements the second stage of a modular two-step causal inference procedure.
        It uses propensity scores extracted from a prior treatment model (via `self.fit()`) to adjust
        for confounding when estimating treatment effects on an outcome variable `y`.

        Parameters
        ----------
        X_outcome : array-like, shape (n_samples, n_covariates)
            Covariate matrix for the outcome model.

        y : array-like, shape (n_samples,)
            Observed outcome variable.

        coords : dict
            Coordinate dictionary for named dimensions in the PyMC model. Should include
            a key "outcome_coeffs" for `X_outcome`.

        priors : dict, optional
            Dictionary specifying priors for outcome model parameters:
                - "b_outcome": list [mean, std] for regression coefficients.
                - "sigma": standard deviation of the outcome noise (default 1).

        noncentred : bool, default True
            If True, use a non-centred parameterization for the outcome coefficients.

        normal_outcome : bool, default True
            If True, assume a Normal likelihood for the outcome.
            If False, use a Student-t likelihood with unknown degrees of freedom.

        spline_component : bool, default False
            If True, include a spline basis expansion on the propensity score to allow
            flexible (nonlinear) adjustment. Uses B-splines with 30 internal knots.

        winsorize_boundary : float, default 0.0
            If we wish to winsorize the propensity score this can be set to clip the high
            and low values of the propensity at 0 + winsorize_boundary and 1-winsorize_boundary

        spline_knots: int, default 30
            The number of knots we use in the 0 - 1 interval to create our spline function

        Returns
        -------
        idata_outcome : arviz.InferenceData
            The posterior and prior predictive samples from the outcome model.

        model_outcome : pm.Model
            The PyMC model object.

        Raises
        ------
        AttributeError
            If the `self.idata` attribute is not available, which indicates that
            `fit()` (i.e., the treatment model) has not been called yet.

        Notes
        -----
        - This model uses a sampled version of the propensity score (`p`) from the
        posterior of the treatment model, randomly selecting one posterior draw
        per call. This term is estimated initially in the InversePropensity
        class initialisation.
        - The term `beta_ps[0] * p` captures both
        main effects of the propensity score.
        - Including spline adjustment enables modeling nonlinear relationships
        between the propensity score and the outcome.

        """
        if priors is None:
            priors = {
                "b_outcome": [0, 1],
                "sigma": 1,
                "beta_ps": [0, 1],
            }
        if not hasattr(self, "idata"):
            raise AttributeError("""Object is missing required attribute 'idata'
                                 so cannot proceed. Call fit() first""")
        propensity_scores = az.extract(self.idata)["p"]
        random_seed = self.sample_kwargs.get("random_seed", None)

        with pm.Model(coords=coords) as model_outcome:
            X_data_outcome = pm.Data("X_outcome", X_outcome)
            Y_data_ = pm.Data("Y", y)

            if noncentred:
                mu_beta, sigma_beta = priors["b_outcome"]
                beta_std = pm.Normal("beta_std", 0, 1, dims="outcome_coeffs")
                beta = pm.Deterministic(
                    "beta_", mu_beta + sigma_beta * beta_std, dims="outcome_coeffs"
                )
            else:
                beta = pm.Normal(
                    "beta_",
                    priors["b_outcome"][0],
                    priors["b_outcome"][1],
                    dims="outcome_coeffs",
                )

            beta_ps = pm.Normal("beta_ps", priors["beta_ps"][0], priors["beta_ps"][1])

            chosen = np.random.choice(range(propensity_scores.shape[1]))
            p = propensity_scores[:, chosen].values
            p = np.clip(p, winsorize_boundary, 1 - winsorize_boundary)

            mu_outcome = pm.math.dot(X_data_outcome, beta) + beta_ps * p

            if spline_component:
                beta_ps_spline = pm.Normal(
                    "beta_ps_spline",
                    priors["beta_ps"][0],
                    priors["beta_ps"][1],
                    size=spline_knots + 4,
                )
                B = dmatrix(
                    "bs(ps, knots=knots, degree=3, include_intercept=True, lower_bound=0, upper_bound=1) - 1",
                    {"ps": p, "knots": np.linspace(0, 1, spline_knots)},
                )
                B_f = np.asarray(B, order="F")
                splines_summed = pm.Deterministic(
                    "spline_features", pm.math.dot(B_f, beta_ps_spline.T)
                )
                mu_outcome = pm.math.dot(X_data_outcome, beta) + splines_summed

            sigma = pm.HalfNormal("sigma", priors["sigma"])

            if normal_outcome:
                _ = pm.Normal("like", mu_outcome, sigma, observed=Y_data_)
            else:
                nu = pm.Exponential("nu", lam=1 / 10)
                _ = pm.StudentT(
                    "like", nu=nu, mu=mu_outcome, sigma=sigma, observed=Y_data_
                )

            idata_outcome = pm.sample_prior_predictive(random_seed=random_seed)
            idata_outcome.extend(pm.sample(**self.sample_kwargs))

        return idata_outcome, model_outcome


class BayesianBasisExpansionTimeSeries(PyMCModel):
    r"""
    Bayesian Structural Time Series Model.

    This model allows for the inclusion of trend, seasonality (via Fourier series),
    and optional exogenous regressors.

    .. math::
        \text{trend} &\sim \text{LinearTrend}(...) \\
        \text{seasonality} &\sim \text{YearlyFourier}(...) \\
        \beta &\sim \mathrm{Normal}(0, \sigma_{\beta}) \quad \text{(if X is provided)} \\
        \sigma &\sim \mathrm{HalfNormal}(\sigma_{err}) \\
        \mu &= \text{trend_component} + \text{seasonality_component} + X \cdot \beta \quad \text{(if X is provided)} \\
        y &\sim \mathrm{Normal}(\mu, \sigma)

    Parameters
    ----------
    n_order : int, optional
        The number of Fourier components for the yearly seasonality. Defaults to 3.
        Only used if seasonality_component is None.
    n_changepoints_trend : int, optional
        The number of changepoints for the linear trend component. Defaults to 10.
        Only used if trend_component is None.
    prior_sigma : float, optional
        Prior standard deviation for the observation noise. Defaults to 5.
    trend_component : Optional[Any], optional
        A custom trend component model. If None, the default pymc-marketing LinearTrend component is used.
        Must have an `apply(time_data)` method that returns a PyMC tensor.
    seasonality_component : Optional[Any], optional
        A custom seasonality component model. If None, the default pymc-marketing YearlyFourier component is used.
        Must have an `apply(time_data)` method that returns a PyMC tensor.
    sample_kwargs : dict, optional
        A dictionary of kwargs that get unpacked and passed to the
        :func:`pymc.sample` function. Defaults to an empty dictionary.
    """  # noqa: W605

    def __init__(
        self,
        n_order: int = 3,
        n_changepoints_trend: int = 10,
        prior_sigma: float = 5,
        trend_component: Any | None = None,
        seasonality_component: Any | None = None,
        sample_kwargs: dict[str, Any] | None = None,
    ):
        super().__init__(sample_kwargs=sample_kwargs)

        # Warn that this is experimental
        warnings.warn(
            "BayesianBasisExpansionTimeSeries is experimental and its API may change in future versions. "
            "Not recommended for production use.",
            FutureWarning,
            stacklevel=2,
        )

        # Store original configuration parameters
        self.n_order = n_order
        self.n_changepoints_trend = n_changepoints_trend
        self.prior_sigma = prior_sigma
        self._first_fit_timestamp: pd.Timestamp | None = None
        self._exog_var_names: list[str] | None = None

        # Store custom components (fix the bug where they were swapped)
        self._custom_trend_component = trend_component
        self._custom_seasonality_component = seasonality_component

        # Initialize and validate components
        self._trend_component = None
        self._seasonality_component = None
        self._validate_and_initialize_components()

    def _validate_and_initialize_components(self):
        """
        Validate custom components only. Optional dependencies are imported lazily
        when default components are actually needed.
        """
        # Validate custom components have required methods
        if self._custom_trend_component is not None and not hasattr(
            self._custom_trend_component, "apply"
        ):
            raise ValueError(
                "Custom trend_component must have an 'apply' method that accepts time data "
                "and returns a PyMC tensor."
            )

        if self._custom_seasonality_component is not None and not hasattr(
            self._custom_seasonality_component, "apply"
        ):
            raise ValueError(
                "Custom seasonality_component must have an 'apply' method that accepts time data "
                "and returns a PyMC tensor."
            )

    def _get_trend_component(self):
        """Get the trend component, creating default if needed."""
        if self._custom_trend_component is not None:
            return self._custom_trend_component

        # Create default trend component (lazy import of pymc-marketing)
        if self._trend_component is None:
            try:
                from pymc_marketing.mmm import LinearTrend
            except ImportError as err:
                raise ImportError(
                    "BayesianBasisExpansionTimeSeries requires pymc-marketing when default trend "
                    "component is used. Install it with `pip install pymc-marketing`."
                ) from err
            self._trend_component = LinearTrend(
                n_changepoints=self.n_changepoints_trend
            )
        return self._trend_component

    def _get_seasonality_component(self):
        """Get the seasonality component, creating default if needed."""
        if self._custom_seasonality_component is not None:
            return self._custom_seasonality_component

        # Create default seasonality component (lazy import of pymc-marketing)
        if self._seasonality_component is None:
            try:
                from pymc_marketing.mmm import YearlyFourier
            except ImportError as err:
                raise ImportError(
                    "BayesianBasisExpansionTimeSeries requires pymc-marketing when default seasonality "
                    "component is used. Install it with `pip install pymc-marketing`."
                ) from err
            self._seasonality_component = YearlyFourier(n_order=self.n_order)
        return self._seasonality_component

    def _prepare_time_and_exog_features(
        self,
        X: xr.DataArray | None,
    ) -> tuple[np.ndarray, np.ndarray, xr.DataArray | None, int]:
        """
        Prepares time features and processes exogenous variables from X.

        Parameters
        ----------
        X : xr.DataArray or None
            Input features with dims ["obs_ind", "coeffs"]. The obs_ind coordinate
            must contain datetime values. Can be None or have 0 columns if no
            exogenous variables.

        Returns
        -------
        tuple
            (time_for_trend, time_for_seasonality, X_for_pymc, num_obs)
            - time_for_trend: numpy array of time values for trend component
            - time_for_seasonality: numpy array of day-of-year values
            - X_for_pymc: xarray DataArray for exogenous vars, or None if no exog vars
            - num_obs: number of observations
        """
        if X is None:
            raise ValueError(
                "X cannot be None. Pass an empty DataArray if no exog vars."
            )

        if not isinstance(X, xr.DataArray):
            raise TypeError("X must be an xarray DataArray.")

        # Extract datetime index from X coordinates
        if "obs_ind" not in X.coords:
            raise ValueError("X must have 'obs_ind' coordinate.")

        obs_ind_vals = X.coords["obs_ind"].values
        if len(obs_ind_vals) == 0:
            raise ValueError("X must have at least one observation.")

        # Check if obs_ind contains datetime values
        if not isinstance(obs_ind_vals[0], (np.datetime64, pd.Timestamp)):
            raise ValueError(
                "X.coords['obs_ind'] must contain datetime values (np.datetime64 or pd.Timestamp)."
            )

        datetime_index = pd.DatetimeIndex(obs_ind_vals)
        num_obs = len(datetime_index)

        # Extract coefficient names from X coordinates
        exog_names: list[str] = []
        if "coeffs" in X.coords:
            coeffs_vals = X.coords["coeffs"].values
            if len(coeffs_vals) > 0:
                exog_names = list(coeffs_vals)

        # Validate dimensions
        if X.shape[0] != num_obs:
            raise ValueError(
                f"Shape mismatch: X has {X.shape[0]} rows but datetime_index has {num_obs} entries."
            )

        if X.shape[1] != len(exog_names):
            raise ValueError(
                f"Mismatch: X has {X.shape[1]} columns, but {len(exog_names)} coefficient names provided."
            )

        # Set or validate self._exog_var_names
        if X.shape[1] > 0:
            if self._exog_var_names is None:
                self._exog_var_names = exog_names
            elif self._exog_var_names != exog_names:
                raise ValueError(
                    f"Exogenous variable names mismatch. Model fit with {self._exog_var_names}, "
                    f"but current call provides {exog_names}."
                )
        elif self._exog_var_names is None:
            # No exog vars in this call, and none set before
            self._exog_var_names = []

        # Set first fit timestamp if not set
        if self._first_fit_timestamp is None:
            self._first_fit_timestamp = datetime_index[0]

        # Compute time features (these are numpy arrays)
        time_for_trend = (
            (datetime_index - self._first_fit_timestamp).days / 365.25
        ).values
        time_for_seasonality = datetime_index.dayofyear.values

        # Determine X to use for PyMC (return as xarray or None)
        X_for_pymc: xr.DataArray | None = None
        if self._exog_var_names and X.shape[1] > 0:
            X_for_pymc = X  # Keep as xarray
        # else: no exog vars, return None

        return time_for_trend, time_for_seasonality, X_for_pymc, num_obs

    def build_model(
        self, X: xr.DataArray, y: xr.DataArray, coords: dict[str, Any] | None
    ) -> None:
        """
        Defines the PyMC model.

        Parameters
        ----------
        X : xr.DataArray
            Input features with dims ["obs_ind", "coeffs"]. Can have 0 columns if
            no exogenous variables. The obs_ind coordinate must contain datetime values.
        y : xr.DataArray
            Target variable with dims ["obs_ind", "treated_units"].
        coords : dict, optional
            Coordinates dictionary. Can contain "datetime_index" for backwards compatibility,
            but datetime is preferentially extracted from X.coords['obs_ind'].
        """
        # Prepare time features and validate X
        # This extracts datetime from X.coords['obs_ind'] and validates exog vars
        (
            time_for_trend,
            time_for_seasonality,
            X_for_pymc,  # xarray DataArray or None
            num_obs,
        ) = self._prepare_time_and_exog_features(X)

        # Build model coordinates
        model_coords = {
            "obs_ind": np.arange(num_obs),
            "treated_units": ["unit_0"],
        }

        # Add coeffs coordinate if we have exogenous variables
        if self._exog_var_names:
            model_coords["coeffs"] = self._exog_var_names  # type: ignore[assignment]

        with self:
            self.add_coords(model_coords)

            # Time data for trend and seasonality
            t_trend_data = pm.Data(
                "t_trend_data",
                time_for_trend,
                dims="obs_ind",
            )
            t_season_data = pm.Data(
                "t_season_data",
                time_for_seasonality,
                dims="obs_ind",
            )

            # Get validated components
            trend_component_instance = self._get_trend_component()
            seasonality_component_instance = self._get_seasonality_component()

            # Seasonal component
            season_component = pm.Deterministic(
                "season_component",
                seasonality_component_instance.apply(t_season_data),
                dims="obs_ind",
            )

            # Trend component
            trend_component_values = trend_component_instance.apply(t_trend_data)
            trend_component = pm.Deterministic(
                "trend_component",
                trend_component_values,
                dims="obs_ind",
            )

            # Initialize mu with trend and seasonality
            mu_ = trend_component + season_component

            # Exogenous regressors (optional)
            if X_for_pymc is not None:
                # Use xarray directly with pm.Data
                X_data = pm.Data("X", X_for_pymc, dims=["obs_ind", "coeffs"])
                beta = pm.Normal("beta", mu=0, sigma=10, dims="coeffs")
                mu_ = mu_ + pm.math.dot(X_data, beta)

            # Make mu_ an explicit deterministic variable with treated_units dimension
            # Expand dims to include treated_units for consistency with other models
            mu = pm.Deterministic("mu", mu_[:, None], dims=["obs_ind", "treated_units"])

            # Likelihood - also with treated_units dimension
            # Use xarray directly with pm.Data
            sigma = pm.HalfNormal("sigma", sigma=self.prior_sigma, dims="treated_units")
            y_data = pm.Data("y", y, dims=["obs_ind", "treated_units"])
            pm.Normal(
                "y_hat",
                mu=mu,
                sigma=sigma,
                observed=y_data,
                dims=["obs_ind", "treated_units"],
            )

    def fit(
        self, X: xr.DataArray, y: xr.DataArray, coords: dict[str, Any] | None = None
    ) -> az.InferenceData:
        """Draw samples from posterior, prior predictive, and posterior predictive
        distributions, placing them in the model's idata attribute.

        Parameters
        ----------
        X : xr.DataArray
            Input features with dims ["obs_ind", "coeffs"]. Can have 0 columns if
            no exogenous variables.
        y : xr.DataArray
            Target variable with dims ["obs_ind", "treated_units"].
        coords : dict
            Coordinates dictionary. Must contain "datetime_index" (pd.DatetimeIndex).
        """
        random_seed = self.sample_kwargs.get("random_seed", None)
        self.build_model(X, y, coords=coords)
        with self:
            self.idata = pm.sample(**self.sample_kwargs)
            if self.idata is not None:
                self.idata.extend(pm.sample_prior_predictive(random_seed=random_seed))
                self.idata.extend(
                    pm.sample_posterior_predictive(
                        self.idata,
                        var_names=["y_hat", "mu"],
                        progressbar=self.sample_kwargs.get("progressbar", True),
                        random_seed=random_seed,
                    )
                )
        return self.idata  # type: ignore[return-value]

    def _data_setter(self, X: xr.DataArray) -> None:
        """
        Set data for the model for prediction.

        Parameters
        ----------
        X : xr.DataArray
            Input features with dims ["obs_ind", "coeffs"]. Must have datetime
            coordinates on obs_ind.
        """
        # Prepare time features and get X for PyMC (as xarray or None)
        (
            time_for_trend_pred_vals,
            time_for_seasonality_pred_vals,
            X_for_pymc,  # xarray or None
            num_obs_pred,
        ) = self._prepare_time_and_exog_features(X)

        new_obs_inds = np.arange(num_obs_pred)

        # Create dummy y data with proper shape
        dummy_y = xr.DataArray(
            np.zeros((num_obs_pred, 1)),
            dims=["obs_ind", "treated_units"],
            coords={"obs_ind": new_obs_inds, "treated_units": ["unit_0"]},
        )

        data_to_set = {
            "y": dummy_y,
            "t_trend_data": time_for_trend_pred_vals,
            "t_season_data": time_for_seasonality_pred_vals,
        }
        coords_to_set = {"obs_ind": new_obs_inds}

        # Handle exogenous variables
        if "X" in self.named_vars:
            if X_for_pymc is None and self._exog_var_names:
                raise ValueError(
                    "Model was built with exogenous variables. "
                    "New X data must provide these."
                )
            if X_for_pymc is not None:
                # Use xarray directly
                data_to_set["X"] = X_for_pymc
            else:
                # Model expects X but we have none - create empty xarray
                empty_X = xr.DataArray(
                    np.empty((num_obs_pred, 0)),
                    dims=["obs_ind", "coeffs"],
                    coords={"obs_ind": new_obs_inds, "coeffs": []},
                )
                data_to_set["X"] = empty_X
        elif X_for_pymc is not None:
            warnings.warn(
                "X provided exogenous variables, but the model was not "
                "built with exogenous variables. These will be ignored.",
                UserWarning,
                stacklevel=2,
            )

        with self:
            pm.set_data(data_to_set, coords=coords_to_set)

    def predict(
        self,
        X: xr.DataArray,
        coords: dict[str, Any] | None = None,
        out_of_sample: bool | None = False,
        **kwargs: Any,
    ) -> az.InferenceData:
        """
        Predict data given input X.

        Parameters
        ----------
        X : xr.DataArray
            Input features with dims ["obs_ind", "coeffs"]. Must have datetime
            coordinates on obs_ind.
        coords : dict, optional
            Not used, kept for API compatibility.
        out_of_sample : bool, optional
            Not used, kept for API compatibility.

        Returns
        -------
        az.InferenceData
            Posterior predictive samples.
        """
        random_seed = self.sample_kwargs.get("random_seed", None)
        self._data_setter(X)
        with self:
            post_pred = pm.sample_posterior_predictive(
                self.idata,
                var_names=["y_hat", "mu"],
                progressbar=self.sample_kwargs.get("progressbar", False),
                random_seed=random_seed,
            )

        # Assign coordinates from input X for proper alignment
        if isinstance(X, xr.DataArray) and "obs_ind" in X.coords:
            post_pred["posterior_predictive"] = post_pred[
                "posterior_predictive"
            ].assign_coords(obs_ind=X.obs_ind)

        return post_pred

    def score(
        self,
        X: xr.DataArray,
        y: xr.DataArray,
        coords: dict[str, Any] | None = None,
        **kwargs: Any,
    ) -> pd.Series:
        """Score the Bayesian R^2.

        Parameters
        ----------
        X : xr.DataArray
            Input features with dims ["obs_ind", "coeffs"].
        y : xr.DataArray
            Target variable with dims ["obs_ind", "treated_units"].
        coords : dict, optional
            Not used, kept for API compatibility.

        Returns
        -------
        pd.Series
            R² score and standard deviation for each treated unit.
        """
        # Use base class score method now that we have treated_units dimension
        return super().score(X, y, coords=coords, **kwargs)


class StateSpaceTimeSeries(PyMCModel):
    """
    State-space time series model using :class:`pymc-extras.statespace.structural`.

    Parameters
    ----------
    level_order : int, optional
        Order of the local level/trend component. Defaults to 2.
    seasonal_length : int, optional
        Seasonal period (e.g., 12 for monthly data with annual seasonality). Defaults to 12.
    trend_component : optional
        Custom state-space trend component.
    seasonality_component : optional
        Custom state-space seasonal component.
    sample_kwargs : dict, optional
        Kwargs passed to `pm.sample`.
    mode : str, optional
        Pytensor compile mode passed to `build_statespace_graph`. Defaults to None.
    """

    def __init__(
        self,
        level_order: int = 2,
        seasonal_length: int = 12,
        trend_component: Any | None = None,
        seasonality_component: Any | None = None,
        sample_kwargs: dict[str, Any] | None = None,
        mode: str | None = None,
    ):
        super().__init__(sample_kwargs=sample_kwargs)

        # Warn that this is experimental
        warnings.warn(
            "StateSpaceTimeSeries is experimental and its API may change in future versions. "
            "Not recommended for production use.",
            FutureWarning,
            stacklevel=2,
        )

        self._custom_trend_component = trend_component
        self._custom_seasonality_component = seasonality_component
        self.level_order = level_order
        self.seasonal_length = seasonal_length
        self.mode = mode
        self.ss_mod: Any = None
        self.second_model: pm.Model | None = None  # Created in build_model()
        self._validate_and_initialize_components()

    def _validate_and_initialize_components(self):
        """
        Validate custom components only. Optional dependencies are imported lazily
        when default components are actually needed.
        """
        # Validate custom components have required methods
        if self._custom_trend_component is not None and not hasattr(
            self._custom_trend_component, "apply"
        ):
            raise ValueError(
                "Custom trend_component must have an 'apply' method that accepts time data "
                "and returns a PyMC tensor."
            )

        if self._custom_seasonality_component is not None and not hasattr(
            self._custom_seasonality_component, "apply"
        ):
            raise ValueError(
                "Custom seasonality_component must have an 'apply' method that accepts time data "
                "and returns a PyMC tensor."
            )

        # Initialize components
        self._trend_component = None
        self._seasonality_component = None

    def _get_trend_component(self):
        """Get the trend component, creating default if needed."""
        if self._custom_trend_component is not None:
            return self._custom_trend_component

        # Create default trend component (lazy import of pymc-extras)
        if self._trend_component is None:
            try:
                from pymc_extras.statespace import structural as st
            except ImportError as err:
                raise ImportError(
                    "StateSpaceTimeSeries requires pymc-extras when default trend component is used. "
                    "Install it with `conda install -c conda-forge pymc-extras`."
                ) from err
            self._trend_component = st.LevelTrendComponent(order=self.level_order)
        return self._trend_component

    def _get_seasonality_component(self):
        """Get the seasonality component, creating default if needed."""
        if self._custom_seasonality_component is not None:
            return self._custom_seasonality_component

        # Create default seasonality component (lazy import of pymc-extras)
        if self._seasonality_component is None:
            try:
                from pymc_extras.statespace import structural as st
            except ImportError as err:
                raise ImportError(
                    "StateSpaceTimeSeries requires pymc-extras when default seasonality component is used. "
                    "Install it with `conda install -c conda-forge pymc-extras`."
                ) from err
            self._seasonality_component = st.FrequencySeasonality(
                season_length=self.seasonal_length, name="freq"
            )
        return self._seasonality_component

    def build_model(
        self,
        X: xr.DataArray | None = None,
        y: xr.DataArray | None = None,
        coords: dict[str, Any] | None = None,
    ) -> None:
        """
        Build the PyMC state-space model.

        Parameters
        ----------
        X : xr.DataArray, optional
            Input features with dims ["obs_ind", "coeffs"]. Not used by state-space
            models, but kept for API compatibility.
        y : xr.DataArray
            Target variable with dims ["obs_ind", "treated_units"]. Must have datetime
            coordinates on obs_ind.
        coords : dict, optional
            Coordinates dictionary. Can contain "datetime_index" for backwards compatibility,
            but datetime is preferentially extracted from y.coords['obs_ind'].
        """
        if y is None:
            raise ValueError(
                "y must be provided for StateSpaceTimeSeries.build_model()"
            )

        # Extract datetime index from y coordinates
        if "obs_ind" not in y.coords:
            raise ValueError("y must have 'obs_ind' coordinate.")

        obs_ind_vals = y.coords["obs_ind"].values
        if len(obs_ind_vals) == 0:
            raise ValueError("y must have at least one observation.")

        # Check if obs_ind contains datetime values
        if isinstance(obs_ind_vals[0], (np.datetime64, pd.Timestamp)):
            datetime_index = pd.DatetimeIndex(obs_ind_vals)
        elif coords is not None and "datetime_index" in coords:
            # Fallback to coords dict for backwards compatibility
            datetime_index = coords["datetime_index"]
            if not isinstance(datetime_index, pd.DatetimeIndex):
                raise ValueError(
                    "coords['datetime_index'] must be a pd.DatetimeIndex if provided."
                )
        else:
            raise ValueError(
                "y.coords['obs_ind'] must contain datetime values or "
                "coords must contain 'datetime_index' (pd.DatetimeIndex)."
            )

        self._train_index = datetime_index

        # Instantiate components and build state-space object
        trend = self._get_trend_component()
        season = self._get_seasonality_component()
        combined = trend + season
        self.ss_mod = combined.build()

        # Extract parameter dims (order: initial_trend, sigma_trend, seasonal, P0)
        if self.ss_mod is None:
            raise RuntimeError("State space model not initialized")
        initial_trend_dims, sigma_trend_dims, annual_dims, P0_dims = (
            self.ss_mod.param_dims.values()
        )

        # Build coordinates for the model
        coordinates = self.ss_mod.coords.copy()
        if coords:
            # Merge with user-provided coords (excluding datetime_index and obs_ind which are handled separately)
            coords_copy = coords.copy()
            coords_copy.pop("datetime_index", None)
            coords_copy.pop(
                "obs_ind", None
            )  # obs_ind handled by state-space model's time dimension
            coordinates.update(coords_copy)

        # Build model
        with pm.Model(coords=coordinates) as self.second_model:
            # Add coords for statespace (includes 'time' and 'state' dims)
            P0_diag = pm.Gamma("P0_diag", alpha=2, beta=1, dims=P0_dims[0])
            _P0 = pm.Deterministic("P0", pt.diag(P0_diag), dims=P0_dims)
            _initial_trend = pm.Normal(
                "initial_level_trend", sigma=50, dims=initial_trend_dims
            )
            _annual_seasonal = pm.ZeroSumNormal(
                "params_freq", sigma=80, dims=annual_dims
            )

            _sigma_trend = pm.Gamma(
                "sigma_level_trend", alpha=2, beta=5, dims=sigma_trend_dims
            )
            _sigma_monthly_season = pm.Gamma("sigma_freq", alpha=2, beta=1)

            # Attach the state-space graph using the observed data
            # Extract values from xarray for pandas DataFrame
            y_values = (
                y.isel(treated_units=0).values
                if "treated_units" in y.dims
                else y.values
            )
            df = pd.DataFrame({"y": y_values.flatten()}, index=datetime_index)
            if self.ss_mod is not None:
                self.ss_mod.build_statespace_graph(df[["y"]], mode=self.mode)

    def fit(
        self,
        X: xr.DataArray | None = None,
        y: xr.DataArray | None = None,
        coords: dict[str, Any] | None = None,
    ) -> az.InferenceData:
        """
        Fit the model, drawing posterior samples.

        Parameters
        ----------
        X : xr.DataArray, optional
            Input features with dims ["obs_ind", "coeffs"]. Not used by state-space
            models, but kept for API compatibility.
        y : xr.DataArray
            Target variable with dims ["obs_ind", "treated_units"]. Must have datetime
            coordinates on obs_ind.
        coords : dict, optional
            Coordinates dictionary. Can contain "datetime_index" for backwards compatibility.

        Returns
        -------
        az.InferenceData
            InferenceData with parameter draws.
        """
        if y is None:
            raise ValueError("y must be provided for StateSpaceTimeSeries.fit()")
        self.build_model(X, y, coords)
        if self.second_model is None:
            raise RuntimeError("Model not built. Call build_model() first.")
        with self.second_model:
            self.idata = pm.sample(**self.sample_kwargs)
            if self.idata is not None:
                self.idata.extend(
                    pm.sample_posterior_predictive(
                        self.idata,
                    )
                )
        self.conditional_idata = self._smooth()
        return self._prepare_idata()

    def _prepare_idata(self) -> az.InferenceData:
        """Prepare InferenceData with proper dimensions including treated_units."""
        if self.idata is None:
            raise RuntimeError("Model must be fit before smoothing.")

        new_idata = self.idata.copy()
        # Get smoothed posterior and sum over state dimension
        smoothed = self.conditional_idata.isel(observed_state=0).rename(
            {"smoothed_posterior_observed": "y_hat"}
        )
        y_hat_summed = smoothed.y_hat.copy()

        # Rename 'time' to 'obs_ind' to match CausalPy conventions
        if "time" in y_hat_summed.dims:
            y_hat_final = y_hat_summed.rename({"time": "obs_ind"})
        else:
            y_hat_final = y_hat_summed

        # Add treated_units dimension for consistency with other models
        y_hat_with_units = y_hat_final.expand_dims({"treated_units": ["unit_0"]})

        new_idata["posterior_predictive"]["y_hat"] = y_hat_with_units
        new_idata["posterior_predictive"]["mu"] = y_hat_with_units

        return new_idata

    def _smooth(self) -> xr.Dataset:
        """
        Run the Kalman smoother / conditional posterior sampler.
        Returns an xarray Dataset with 'smoothed_posterior'.
        """
        if self.idata is None:
            raise RuntimeError("Model must be fit before smoothing.")
        return self.ss_mod.sample_conditional_posterior(self.idata)

    def _forecast(self, start: pd.Timestamp, periods: int) -> xr.Dataset:
        """
        Forecast future values.
        `start` is the timestamp of the last observed point, and `periods` is the number of steps ahead.
        Returns an xarray Dataset with 'forecast_observed'.
        """
        if self.idata is None:
            raise RuntimeError("Model must be fit before forecasting.")
        if self.ss_mod is None:
            raise RuntimeError("State space model not initialized")
        return self.ss_mod.forecast(self.idata, start=start, periods=periods)

    def predict(
        self,
        X: xr.DataArray | None = None,
        coords: dict[str, Any] | None = None,
        out_of_sample: bool | None = False,
        **kwargs: Any,
    ) -> az.InferenceData:
        """
        Predict data given input X.

        Parameters
        ----------
        X : xr.DataArray, optional
            Input features with dims ["obs_ind", "coeffs"]. Must have datetime
            coordinates on obs_ind for out-of-sample predictions. Not required for
            in-sample predictions.
        coords : dict, optional
            Not used directly, datetime extracted from X coordinates.
        out_of_sample : bool, optional
            If True, forecast future values. If False, return in-sample predictions.

        Returns
        -------
        az.InferenceData
            Posterior predictive samples with y_hat and mu.
        """
        if not out_of_sample:
            return self._prepare_idata()
        else:
            # Extract datetime from X coordinates
            if X is None:
                raise ValueError(
                    "X must be provided for out-of-sample predictions with datetime coordinates"
                )
            if not hasattr(X, "coords") or "obs_ind" not in X.coords:
                raise ValueError(
                    "X must have 'obs_ind' coordinate with datetime values for prediction"
                )

            obs_ind_vals = X.coords["obs_ind"].values
            if len(obs_ind_vals) == 0 or not isinstance(
                obs_ind_vals[0], (np.datetime64, pd.Timestamp)
            ):
                raise ValueError("X 'obs_ind' coordinate must contain datetime values")

            idx = pd.DatetimeIndex(obs_ind_vals)
            last = self._train_index[-1]  # start forecasting after the last observed
            forecast_data = self._forecast(start=last, periods=len(idx))
            forecast_copy = forecast_data.copy()

            # Rename 'time' to 'obs_ind' to match CausalPy conventions
            if "time" in forecast_copy.dims:
                forecast_copy = forecast_copy.rename({"time": "obs_ind"})

            # Extract the forecasted observed data and add treated_units dimension
            y_hat = forecast_copy["forecast_observed"].isel(observed_state=0)
            y_hat_with_units = y_hat.expand_dims({"treated_units": ["unit_0"]})

            # Wrap in InferenceData for consistency
            result = az.InferenceData(
                posterior_predictive=xr.Dataset(
                    {"y_hat": y_hat_with_units, "mu": y_hat_with_units}
                )
            )

            # Assign coordinates from input X for proper alignment
            if isinstance(X, xr.DataArray) and "obs_ind" in X.coords:
                result["posterior_predictive"] = result[
                    "posterior_predictive"
                ].assign_coords(obs_ind=X.obs_ind)

            return result

    def score(
        self,
        X: xr.DataArray | None = None,
        y: xr.DataArray | None = None,
        coords: dict[str, Any] | None = None,
        **kwargs: Any,
    ) -> pd.Series:
        """
        Score the Bayesian R^2 given inputs X and outputs y.

        Parameters
        ----------
        X : xr.DataArray, optional
            Input features. Not used by state-space models, but kept for API compatibility.
        y : xr.DataArray
            Target variable with dims ["obs_ind", "treated_units"].
        coords : dict, optional
            Not used, kept for API compatibility.

        Returns
        -------
        pd.Series
            R² score and standard deviation for each treated unit.
        """
        # Use base class implementation - X is accepted but not used by predict()
        return super().score(X, y, coords, **kwargs)<|MERGE_RESOLUTION|>--- conflicted
+++ resolved
@@ -677,16 +677,11 @@
         Z: np.ndarray,
         y: np.ndarray,
         t: np.ndarray,
-<<<<<<< HEAD
         coords: Dict[str, Any],
         priors,
         vs_prior_type=None,
         vs_hyperparams=None,
         binary_treatment=False,
-=======
-        coords: dict[str, Any],
-        priors: dict[str, Any],
->>>>>>> 8e672f28
     ) -> None:
         """Specify model with treatment regression and focal regression
         data and priors.
@@ -861,7 +856,6 @@
 
     def fit(  # type: ignore[override]
         self,
-<<<<<<< HEAD
         X,
         Z,
         y,
@@ -880,43 +874,6 @@
         We default to None, so the user can determine if they wish
         to spend time sampling the posterior predictive distribution
         independently.
-=======
-        X: np.ndarray,
-        Z: np.ndarray,
-        y: np.ndarray,
-        t: np.ndarray,
-        coords: dict[str, Any],
-        priors: dict[str, Any],
-        ppc_sampler: str | None = None,
-    ) -> az.InferenceData:
-        """Draw samples from posterior distribution and potentially from
-        the prior and posterior predictive distributions.
-
-        Parameters
-        ----------
-        X : np.ndarray
-            Array used to predict our outcome y.
-        Z : np.ndarray
-            Array used to predict our treatment variable t.
-        y : np.ndarray
-            Array of values representing our focal outcome y.
-        t : np.ndarray
-            Array representing the treatment variable.
-        coords : dict
-            Dictionary with coordinate names for named dimensions.
-        priors : dict
-            Dictionary of priors for the model.
-        ppc_sampler : str, optional
-            Sampler for posterior predictive distribution. Can be 'jax',
-            'pymc', or None. Defaults to None, so the user can determine
-            if they wish to spend time sampling the posterior predictive
-            distribution independently.
-
-        Returns
-        -------
-        az.InferenceData
-            InferenceData object containing the samples.
->>>>>>> 8e672f28
         """
 
         # Ensure random_seed is used in sample_prior_predictive() and
