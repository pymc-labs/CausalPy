#   Copyright 2022 - 2025 The PyMC Labs Developers
#
#   Licensed under the Apache License, Version 2.0 (the "License");
#   you may not use this file except in compliance with the License.
#   You may obtain a copy of the License at
#
#       http://www.apache.org/licenses/LICENSE-2.0
#
#   Unless required by applicable law or agreed to in writing, software
#   distributed under the License is distributed on an "AS IS" BASIS,
#   WITHOUT WARRANTIES OR CONDITIONS OF ANY KIND, either express or implied.
#   See the License for the specific language governing permissions and
#   limitations under the License.
"""Custom PyMC models for causal inference"""

from typing import Any, Dict, List, Optional

import arviz as az
import numpy as np
import pandas as pd
import pymc as pm
import pytensor.tensor as pt
import xarray as xr
from arviz import r2_score
from patsy import dmatrix

from causalpy.utils import round_num


class PyMCModel(pm.Model):
    """A wrapper class for PyMC models. This provides a scikit-learn like interface with
    methods like `fit`, `predict`, and `score`. It also provides other methods which are
    useful for causal inference.

    Example
    -------
    >>> import causalpy as cp
    >>> import numpy as np
    >>> import pymc as pm
    >>> from causalpy.pymc_models import PyMCModel
    >>> class MyToyModel(PyMCModel):
    ...     def build_model(self, X, y, coords):
    ...         with self:
    ...             self.add_coords(coords)
    ...             X_ = pm.Data(name="X", value=X)
    ...             y_ = pm.Data(name="y", value=y)
    ...             beta = pm.Normal(
    ...                 "beta", mu=0, sigma=1, shape=(y.shape[1], X.shape[1])
    ...             )
    ...             sigma = pm.HalfNormal("sigma", sigma=1, shape=y.shape[1])
    ...             mu = pm.Deterministic(
    ...                 "mu", pm.math.dot(X_, beta.T), dims=["obs_ind", "treated_units"]
    ...             )
    ...             pm.Normal("y_hat", mu=mu, sigma=sigma, observed=y_)
    >>> rng = np.random.default_rng(seed=42)
    >>> X = xr.DataArray(
    ...     rng.normal(loc=0, scale=1, size=(20, 2)),
    ...     dims=["obs_ind", "coeffs"],
    ...     coords={"obs_ind": np.arange(20), "coeffs": ["coeff_0", "coeff_1"]},
    ... )
    >>> y = xr.DataArray(
    ...     rng.normal(loc=0, scale=1, size=(20, 1)),
    ...     dims=["obs_ind", "treated_units"],
    ...     coords={"obs_ind": np.arange(20), "treated_units": ["unit_0"]},
    ... )
    >>> model = MyToyModel(
    ...     sample_kwargs={
    ...         "chains": 2,
    ...         "draws": 2000,
    ...         "progressbar": False,
    ...         "random_seed": 42,
    ...     }
    ... )
    >>> model.fit(
    ...     X,
    ...     y,
    ...     coords={
    ...         "coeffs": ["coeff_0", "coeff_1"],
    ...         "obs_ind": np.arange(20),
    ...         "treated_units": ["unit_0"],
    ...     },
    ... )
    Inference data...
    >>> model.score(X, y)  # doctest: +ELLIPSIS
    unit_0_r2        ...
    unit_0_r2_std    ...
    dtype: float64
    >>> X_new = rng.normal(loc=0, scale=1, size=(20, 2))
    >>> model.predict(X_new)
    Inference data...
    """

    def __init__(self, sample_kwargs: Optional[Dict[str, Any]] = None):
        """
        :param sample_kwargs: A dictionary of kwargs that get unpacked and passed to the
            :func:`pymc.sample` function. Defaults to an empty dictionary.
        """
        super().__init__()
        self.idata = None
        self.sample_kwargs = sample_kwargs if sample_kwargs is not None else {}

    def build_model(self, X, y, coords) -> None:
        """Build the model, must be implemented by subclass."""
        raise NotImplementedError("This method must be implemented by a subclass")

    def _data_setter(self, X: xr.DataArray) -> None:
        """
        Set data for the model.

        This method is used internally to register new data for the model for
        prediction.

        NOTE: We are actively changing the `X`. Often, this matrix will have a different
        number of rows than the original data. So to make the shapes work, we need to
        update all data nodes in the model to have the correct shape. The values are not
        used, so we set them to 0. In our case, we just have data nodes X and y, but if
        in the future we get more complex models with more data nodes, then we'll need
        to update all of them - ideally programmatically.
        """
        new_no_of_observations = X.shape[0]

        # Use integer indices for obs_ind to avoid datetime compatibility issues with PyMC
        obs_coords = np.arange(new_no_of_observations)

        with self:
            # Get the number of treated units from the model coordinates
            treated_units_coord = getattr(self, "coords", {}).get(
                "treated_units", ["unit_0"]
            )
            n_treated_units = len(treated_units_coord)

            # Always use 2D format for consistency
            pm.set_data(
                {"X": X, "y": np.zeros((new_no_of_observations, n_treated_units))},
                coords={"obs_ind": obs_coords},
            )

    def fit(self, X, y, coords: Optional[Dict[str, Any]] = None) -> None:
        """Draw samples from posterior, prior predictive, and posterior predictive
        distributions, placing them in the model's idata attribute.
        """

        # Ensure random_seed is used in sample_prior_predictive() and
        # sample_posterior_predictive() if provided in sample_kwargs.
        random_seed = self.sample_kwargs.get("random_seed", None)

        self.build_model(X, y, coords)
        with self:
            self.idata = pm.sample(**self.sample_kwargs)
            self.idata.extend(pm.sample_prior_predictive(random_seed=random_seed))
            self.idata.extend(
                pm.sample_posterior_predictive(
                    self.idata, progressbar=False, random_seed=random_seed
                )
            )
        return self.idata

    def predict(
        self,
        X,
        coords: Optional[Dict[str, Any]] = None,
        out_of_sample: Optional[bool] = False,
        **kwargs,
    ):
        """
        Predict data given input data `X`

        .. caution::
            Results in KeyError if model hasn't been fit.
        """

        # Ensure random_seed is used in sample_prior_predictive() and
        # sample_posterior_predictive() if provided in sample_kwargs.
        random_seed = self.sample_kwargs.get("random_seed", None)
        # Base _data_setter doesn't use coords, but subclasses might override _data_setter to use it.
        # If a subclass needs coords in _data_setter, it should handle it.
        self._data_setter(X)
        with self:
            pp = pm.sample_posterior_predictive(
                self.idata,
                var_names=["y_hat", "mu"],
                progressbar=False,
                random_seed=random_seed,
            )

        # Assign coordinates from input X to ensure xarray operations work correctly
        # This is necessary because PyMC uses integer indices internally, but we need
        # to preserve the original coordinates (e.g., datetime indices) for proper
        # alignment with other xarray operations like calculate_impact()
        if isinstance(X, xr.DataArray) and "obs_ind" in X.coords:
            pp["posterior_predictive"] = pp["posterior_predictive"].assign_coords(
                obs_ind=X.obs_ind
            )

        return pp

    def score(
        self, X, y, coords: Optional[Dict[str, Any]] = None, **kwargs
    ) -> pd.Series:
        """Score the Bayesian :math:`R^2` given inputs ``X`` and outputs ``y``.

        Note that the score is based on a comparison of the observed data ``y`` and the
        model's expected value of the data, `mu`.

        .. caution::

            The Bayesian :math:`R^2` is not the same as the traditional coefficient of
            determination, https://en.wikipedia.org/wiki/Coefficient_of_determination.

        """
        mu = self.predict(X)
        mu_data = az.extract(mu, group="posterior_predictive", var_names="mu")

        scores = {}

        # Always iterate over treated_units dimension - no branching needed!
        for i, unit in enumerate(mu_data.coords["treated_units"].values):
            unit_mu = mu_data.sel(treated_units=unit).T  # (sample, obs_ind)
            unit_y = y.sel(treated_units=unit).data
            unit_score = r2_score(unit_y, unit_mu.data)
            scores[f"unit_{i}_r2"] = unit_score["r2"]
            scores[f"unit_{i}_r2_std"] = unit_score["r2_std"]

        return pd.Series(scores)

    def calculate_impact(
        self, y_true: xr.DataArray, y_pred: az.InferenceData
    ) -> xr.DataArray:
        impact = y_true - y_pred["posterior_predictive"]["y_hat"]
        return impact.transpose(..., "obs_ind")

    def calculate_cumulative_impact(self, impact):
        return impact.cumsum(dim="obs_ind")

    def print_coefficients(self, labels, round_to=None) -> None:
        def print_row(
            max_label_length: int, name: str, coeff_samples: xr.DataArray, round_to: int
        ) -> None:
            """Print one row of the coefficient table"""
            formatted_name = f"  {name: <{max_label_length}}"
            formatted_val = f"{round_num(coeff_samples.mean().data, round_to)}, 94% HDI [{round_num(coeff_samples.quantile(0.03).data, round_to)}, {round_num(coeff_samples.quantile(1 - 0.03).data, round_to)}]"  # noqa: E501
            print(f"  {formatted_name}  {formatted_val}")

        def print_coefficients_for_unit(
            unit_coeffs: xr.DataArray,
            unit_sigma: xr.DataArray,
            labels: list,
            round_to: int,
        ) -> None:
            """Print coefficients for a single unit"""
            # Determine the width of the longest label
            max_label_length = max(len(name) for name in labels + ["sigma"])

            for name in labels:
                coeff_samples = unit_coeffs.sel(coeffs=name)
                print_row(max_label_length, name, coeff_samples, round_to)

            # Add coefficient for measurement std
            print_row(max_label_length, "sigma", unit_sigma, round_to)

        print("Model coefficients:")
        coeffs = az.extract(self.idata.posterior, var_names="beta")

        # Always has treated_units dimension - no branching needed!
        treated_units = coeffs.coords["treated_units"].values
        for unit in treated_units:
            if len(treated_units) > 1:
                print(f"\nTreated unit: {unit}")

            unit_coeffs = coeffs.sel(treated_units=unit)
            unit_sigma = az.extract(self.idata.posterior, var_names="sigma").sel(
                treated_units=unit
            )
            print_coefficients_for_unit(unit_coeffs, unit_sigma, labels, round_to or 2)


class LinearRegression(PyMCModel):
    r"""
    Custom PyMC model for linear regression.

    Defines the PyMC model

    .. math::
        \beta &\sim \mathrm{Normal}(0, 50) \\
        \sigma &\sim \mathrm{HalfNormal}(1) \\
        \mu &= X \cdot \beta \\
        y &\sim \mathrm{Normal}(\mu, \sigma) \\

    Example
    --------
    >>> import causalpy as cp
    >>> import numpy as np
    >>> import xarray as xr
    >>> from causalpy.pymc_models import LinearRegression
    >>> rd = cp.load_data("rd")
    >>> rd["treated"] = rd["treated"].astype(int)
    >>> coeffs = ["x", "treated"]
    >>> X = xr.DataArray(
    ...     rd[coeffs].values,
    ...     dims=["obs_ind", "coeffs"],
    ...     coords={"obs_ind": rd.index, "coeffs": coeffs},
    ... )
    >>> y = xr.DataArray(
    ...     rd["y"].values[:, None],
    ...     dims=["obs_ind", "treated_units"],
    ...     coords={"obs_ind": rd.index, "treated_units": ["unit_0"]},
    ... )
    >>> lr = LinearRegression(sample_kwargs={"progressbar": False})
    >>> coords={"coeffs": coeffs, "obs_ind": np.arange(rd.shape[0]), "treated_units": ["unit_0"]}
    >>> lr.fit(X, y, coords=coords)
    Inference data...
    """  # noqa: W605

    def build_model(self, X, y, coords):
        """
        Defines the PyMC model
        """
        with self:
            # Ensure treated_units coordinate exists for consistency
            if "treated_units" not in coords:
                coords = coords.copy()
                coords["treated_units"] = ["unit_0"]

            self.add_coords(coords)
            X = pm.Data("X", X, dims=["obs_ind", "coeffs"])
            y = pm.Data("y", y, dims=["obs_ind", "treated_units"])
            beta = pm.Normal("beta", 0, 50, dims=["treated_units", "coeffs"])
            sigma = pm.HalfNormal("sigma", 1, dims="treated_units")
            mu = pm.Deterministic(
                "mu", pt.dot(X, beta.T), dims=["obs_ind", "treated_units"]
            )
            pm.Normal("y_hat", mu, sigma, observed=y, dims=["obs_ind", "treated_units"])


class WeightedSumFitter(PyMCModel):
    r"""
    Used for synthetic control experiments.

    Defines the PyMC model:

    .. math::
        \sigma &\sim \mathrm{HalfNormal}(1) \\
        \beta &\sim \mathrm{Dirichlet}(1,...,1) \\
        \mu &= X \cdot \beta \\
        y &\sim \mathrm{Normal}(\mu, \sigma) \\

    Example
    --------
    >>> import causalpy as cp
    >>> import numpy as np
    >>> import xarray as xr
    >>> from causalpy.pymc_models import WeightedSumFitter
    >>> sc = cp.load_data("sc")
    >>> control_units = ['a', 'b', 'c', 'd', 'e', 'f', 'g']
    >>> X = xr.DataArray(
    ...     sc[control_units].values,
    ...     dims=["obs_ind", "coeffs"],
    ...     coords={"obs_ind": sc.index, "coeffs": control_units},
    ... )
    >>> y = xr.DataArray(
    ...     sc['actual'].values.reshape((sc.shape[0], 1)),
    ...     dims=["obs_ind", "treated_units"],
    ...     coords={"obs_ind": sc.index, "treated_units": ["actual"]},
    ... )
    >>> coords = {
    ...     "coeffs": control_units,
    ...     "treated_units": ["actual"],
    ...     "obs_ind": np.arange(sc.shape[0]),
    ... }
    >>> wsf = WeightedSumFitter(sample_kwargs={"progressbar": False})
    >>> wsf.fit(X, y, coords=coords)
    Inference data...
    """  # noqa: W605

    def build_model(self, X, y, coords):
        """
        Defines the PyMC model
        """
        with self:
            self.add_coords(coords)
            n_predictors = X.sizes["coeffs"]
            X = pm.Data("X", X, dims=["obs_ind", "coeffs"])
            y = pm.Data("y", y, dims=["obs_ind", "treated_units"])
            beta = pm.Dirichlet(
                "beta", a=np.ones(n_predictors), dims=["treated_units", "coeffs"]
            )
            sigma = pm.HalfNormal("sigma", 1, dims="treated_units")
            mu = pm.Deterministic(
                "mu", pt.dot(X, beta.T), dims=["obs_ind", "treated_units"]
            )
            pm.Normal("y_hat", mu, sigma, observed=y, dims=["obs_ind", "treated_units"])


class InstrumentalVariableRegression(PyMCModel):
    """Custom PyMC model for instrumental linear regression

    Example
    --------
    >>> import causalpy as cp
    >>> import numpy as np
    >>> from causalpy.pymc_models import InstrumentalVariableRegression
    >>> N = 10
    >>> e1 = np.random.normal(0, 3, N)
    >>> e2 = np.random.normal(0, 1, N)
    >>> Z = np.random.uniform(0, 1, N)
    >>> ## Ensure the endogeneity of the the treatment variable
    >>> X = -1 + 4 * Z + e2 + 2 * e1
    >>> y = 2 + 3 * X + 3 * e1
    >>> t = X.reshape(10, 1)
    >>> y = y.reshape(10, 1)
    >>> Z = np.asarray([[1, Z[i]] for i in range(0, 10)])
    >>> X = np.asarray([[1, X[i]] for i in range(0, 10)])
    >>> COORDS = {"instruments": ["Intercept", "Z"], "covariates": ["Intercept", "X"]}
    >>> sample_kwargs = {
    ...     "tune": 5,
    ...     "draws": 10,
    ...     "chains": 2,
    ...     "cores": 2,
    ...     "target_accept": 0.95,
    ...     "progressbar": False,
    ... }
    >>> iv_reg = InstrumentalVariableRegression(sample_kwargs=sample_kwargs)
    >>> iv_reg.fit(
    ...     X,
    ...     Z,
    ...     y,
    ...     t,
    ...     COORDS,
    ...     {
    ...         "mus": [[-2, 4], [0.5, 3]],
    ...         "sigmas": [1, 1],
    ...         "eta": 2,
    ...         "lkj_sd": 1,
    ...     },
    ...     None,
    ... )
    Inference data...
    """

    def build_model(self, X, Z, y, t, coords, priors):
        """Specify model with treatment regression and focal regression data and priors

        :param X: A pandas dataframe used to predict our outcome y
        :param Z: A pandas dataframe used to predict our treatment variable t
        :param y: An array of values representing our focal outcome y
        :param t: An array of values representing the treatment t of
                  which we're interested in estimating the causal impact
        :param coords: A dictionary with the coordinate names for our
                       instruments and covariates
        :param priors: An optional dictionary of priors for the mus and
                      sigmas of both regressions
                      :code:`priors = {"mus": [0, 0], "sigmas": [1, 1],
                      "eta": 2, "lkj_sd": 2}`
        """

        # --- Priors ---
        with self:
            self.add_coords(coords)
            beta_t = pm.Normal(
                name="beta_t",
                mu=priors["mus"][0],
                sigma=priors["sigmas"][0],
                dims="instruments",
            )
            beta_z = pm.Normal(
                name="beta_z",
                mu=priors["mus"][1],
                sigma=priors["sigmas"][1],
                dims="covariates",
            )
            sd_dist = pm.Exponential.dist(priors["lkj_sd"], shape=2)
            chol, corr, sigmas = pm.LKJCholeskyCov(
                name="chol_cov",
                eta=priors["eta"],
                n=2,
                sd_dist=sd_dist,
            )
            # compute and store the covariance matrix
            pm.Deterministic(name="cov", var=pt.dot(l=chol, r=chol.T))

            # --- Parameterization ---
            mu_y = pm.Deterministic(name="mu_y", var=pt.dot(X, beta_z))
            # focal regression
            mu_t = pm.Deterministic(name="mu_t", var=pt.dot(Z, beta_t))
            # instrumental regression
            mu = pm.Deterministic(name="mu", var=pt.stack(tensors=(mu_y, mu_t), axis=1))

            # --- Likelihood ---
            pm.MvNormal(
                name="likelihood",
                mu=mu,
                chol=chol,
                observed=np.stack(arrays=(y.flatten(), t.flatten()), axis=1),
                shape=(X.shape[0], 2),
            )

    def sample_predictive_distribution(self, ppc_sampler="jax"):
        """Function to sample the Multivariate Normal posterior predictive
        Likelihood term in the IV class. This can be slow without
        using the JAX sampler compilation method. If using the
        JAX sampler it will sample only the posterior predictive distribution.
        If using the PYMC sampler if will sample both the prior
        and posterior predictive distributions."""
        random_seed = self.sample_kwargs.get("random_seed", None)

        if ppc_sampler == "jax":
            with self:
                self.idata.extend(
                    pm.sample_posterior_predictive(
                        self.idata,
                        random_seed=random_seed,
                        compile_kwargs={"mode": "JAX"},
                    )
                )
        elif ppc_sampler == "pymc":
            with self:
                self.idata.extend(pm.sample_prior_predictive(random_seed=random_seed))
                self.idata.extend(
                    pm.sample_posterior_predictive(
                        self.idata,
                        random_seed=random_seed,
                    )
                )

    def fit(self, X, Z, y, t, coords, priors, ppc_sampler=None):
        """Draw samples from posterior distribution and potentially
        from the prior and posterior predictive distributions. The
        fit call can take values for the
        ppc_sampler = ['jax', 'pymc', None]
        We default to None, so the user can determine if they wish
        to spend time sampling the posterior predictive distribution
        independently.
        """

        # Ensure random_seed is used in sample_prior_predictive() and
        # sample_posterior_predictive() if provided in sample_kwargs.
        # Use JAX for ppc sampling of multivariate likelihood

        self.build_model(X, Z, y, t, coords, priors)
        with self:
            self.idata = pm.sample(**self.sample_kwargs)
        self.sample_predictive_distribution(ppc_sampler=ppc_sampler)
        return self.idata


class PropensityScore(PyMCModel):
    r"""
    Custom PyMC model for inverse propensity score models

    .. note:
        Generally, the `.fit()` method should be used rather than
        calling `.build_model()` directly.

    Defines the PyMC model

    .. math::
        \beta &\sim \mathrm{Normal}(0, 1) \\
        \sigma &\sim \mathrm{HalfNormal}(1) \\
        \mu &= X \cdot \beta \\
        p &= \text{logit}^{-1}(\mu) \\
        t &\sim \mathrm{Bernoulli}(p)

    Example
    --------
    >>> import causalpy as cp
    >>> import numpy as np
    >>> from causalpy.pymc_models import PropensityScore
    >>> df = cp.load_data('nhefs')
    >>> X = df[["age", "race"]]
    >>> t = np.asarray(df["trt"])
    >>> ps = PropensityScore(sample_kwargs={"progressbar": False})
    >>> ps.fit(X, t, coords={
    ...                 'coeffs': ['age', 'race'],
    ...                 'obs_ind': np.arange(df.shape[0])
    ...                },
    ...                prior={'b': [0, 1]},
    ... )
    Inference...
    """  # noqa: W605

    def build_model(self, X, t, coords, prior, noncentred):
        "Defines the PyMC propensity model"
        with self:
            self.add_coords(coords)
            X_data = pm.Data("X", X, dims=["obs_ind", "coeffs"])
            t_data = pm.Data("t", t.flatten(), dims="obs_ind")
            if noncentred:
                mu_beta, sigma_beta = prior["b"]
                beta_std = pm.Normal("beta_std", 0, 1, dims="coeffs")
                b = pm.Deterministic(
                    "beta_", mu_beta + sigma_beta * beta_std, dims="coeffs"
                )
            else:
                b = pm.Normal("b", mu=prior["b"][0], sigma=prior["b"][1], dims="coeffs")
            mu = pm.math.dot(X_data, b)
            p = pm.Deterministic("p", pm.math.invlogit(mu))
            pm.Bernoulli("t_pred", p=p, observed=t_data, dims="obs_ind")

    def fit(self, X, t, coords, prior={"b": [0, 1]}, noncentred=True):
        """Draw samples from posterior, prior predictive, and posterior predictive
        distributions. We overwrite the base method because the base method assumes
        a variable y and we use t to indicate the treatment variable here.
        """
        # Ensure random_seed is used in sample_prior_predictive() and
        # sample_posterior_predictive() if provided in sample_kwargs.
        random_seed = self.sample_kwargs.get("random_seed", None)

        self.build_model(X, t, coords, prior, noncentred)
        with self:
            self.idata = pm.sample(**self.sample_kwargs)
            self.idata.extend(pm.sample_prior_predictive(random_seed=random_seed))
            self.idata.extend(
                pm.sample_posterior_predictive(
                    self.idata, progressbar=False, random_seed=random_seed
                )
            )
        return self.idata

<<<<<<< HEAD

class BayesianBasisExpansionTimeSeries(PyMCModel):
    r"""
    Bayesian Structural Time Series Model.

    This model allows for the inclusion of trend, seasonality (via Fourier series),
    and optional exogenous regressors.

    .. math::
        \text{trend} &\sim \text{LinearTrend}(...) \\
        \text{seasonality} &\sim \text{YearlyFourier}(...) \\
        \beta &\sim \mathrm{Normal}(0, \sigma_{\beta}) \quad \text{(if X is provided)} \\
        \sigma &\sim \mathrm{HalfNormal}(\sigma_{err}) \\
        \mu &= \text{trend_component} + \text{seasonality_component} [+ X \cdot \beta] \\
        y &\sim \mathrm{Normal}(\mu, \sigma)

    Parameters
    ----------
    n_order : int, optional
        The number of Fourier components for the yearly seasonality. Defaults to 3.
        Only used if seasonality_component is None.
    n_changepoints_trend : int, optional
        The number of changepoints for the linear trend component. Defaults to 10.
        Only used if trend_component is None.
    prior_sigma : float, optional
        Prior standard deviation for the observation noise. Defaults to 5.
    trend_component : Optional[Any], optional
        A custom trend component model. If None, the default pymc-marketing LinearTrend component is used.
        Must have an `apply(time_data)` method that returns a PyMC tensor.
    seasonality_component : Optional[Any], optional
        A custom seasonality component model. If None, the default pymc-marketing YearlyFourier component is used.
        Must have an `apply(time_data)` method that returns a PyMC tensor.
    sample_kwargs : dict, optional
        A dictionary of kwargs that get unpacked and passed to the
        :func:`pymc.sample` function. Defaults to an empty dictionary.
    """  # noqa: W605

    def __init__(
        self,
        n_order: int = 3,
        n_changepoints_trend: int = 10,
        prior_sigma: float = 5,
        trend_component: Optional[Any] = None,
        seasonality_component: Optional[Any] = None,
        sample_kwargs: Optional[Dict[str, Any]] = None,
    ):
        super().__init__(sample_kwargs=sample_kwargs)

        # Store original configuration parameters
        self.n_order = n_order
        self.n_changepoints_trend = n_changepoints_trend
        self.prior_sigma = prior_sigma
        self._first_fit_timestamp: Optional[pd.Timestamp] = None
        self._exog_var_names: Optional[List[str]] = None

        # Store custom components (fix the bug where they were swapped)
        self._custom_trend_component = trend_component
        self._custom_seasonality_component = seasonality_component

        # Initialize and validate components
        self._trend_component = None
        self._seasonality_component = None
        self._validate_and_initialize_components()

    def _validate_and_initialize_components(self):
        """
        Validate and initialize trend and seasonality components.
        This separates validation from model building for cleaner code.
        """
        # Validate pymc-marketing availability if using default components
        if (
            self._custom_trend_component is None
            or self._custom_seasonality_component is None
        ):
            try:
                from pymc_marketing.mmm import LinearTrend, YearlyFourier

                self._PymcMarketingLinearTrend = LinearTrend
                self._PymcMarketingYearlyFourier = YearlyFourier
            except ImportError:
                raise ImportError(
                    "pymc-marketing is required when using default trend or seasonality components. "
                    "Please install it with `pip install pymc-marketing` or provide custom components."
                )

        # Validate custom components have required methods
        if self._custom_trend_component is not None:
            if not hasattr(self._custom_trend_component, "apply"):
                raise ValueError(
                    "Custom trend_component must have an 'apply' method that accepts time data "
                    "and returns a PyMC tensor."
                )

        if self._custom_seasonality_component is not None:
            if not hasattr(self._custom_seasonality_component, "apply"):
                raise ValueError(
                    "Custom seasonality_component must have an 'apply' method that accepts time data "
                    "and returns a PyMC tensor."
                )

    def _get_trend_component(self):
        """Get the trend component, creating default if needed."""
        if self._custom_trend_component is not None:
            return self._custom_trend_component

        # Create default trend component
        if self._trend_component is None:
            self._trend_component = self._PymcMarketingLinearTrend(
                n_changepoints=self.n_changepoints_trend
            )
        return self._trend_component

    def _get_seasonality_component(self):
        """Get the seasonality component, creating default if needed."""
        if self._custom_seasonality_component is not None:
            return self._custom_seasonality_component

        # Create default seasonality component
        if self._seasonality_component is None:
            self._seasonality_component = self._PymcMarketingYearlyFourier(
                n_order=self.n_order
            )
        return self._seasonality_component

    def _prepare_time_and_exog_features(
        self,
        X_exog_array: Optional[np.ndarray],
        datetime_index: pd.DatetimeIndex,
        exog_names_from_coords: Optional[List[str]] = None,
    ):
        """
        Prepares time features from datetime_index and processes exogenous variables from X_exog_array.
        Exogenous variable names are taken from exog_names_from_coords (expected to be a list).
        """
        if not isinstance(datetime_index, pd.DatetimeIndex):
            raise ValueError("`datetime_index` must be a pandas DatetimeIndex.")

        num_obs = len(datetime_index)

        if X_exog_array is not None:
            if not isinstance(X_exog_array, np.ndarray):
                raise TypeError("X_exog_array must be a NumPy array or None.")
            if X_exog_array.ndim == 1:
                X_exog_array = X_exog_array.reshape(-1, 1)
            if X_exog_array.shape[0] != num_obs:
                raise ValueError(
                    f"Shape mismatch: X_exog_array rows ({X_exog_array.shape[0]}) and length of `datetime_index` ({num_obs}) must be equal."
                )
            if exog_names_from_coords and X_exog_array.shape[1] != len(
                exog_names_from_coords
            ):
                raise ValueError(
                    f"Mismatch: X_exog_array has {X_exog_array.shape[1]} columns, but {len(exog_names_from_coords)} names provided."
                )
        else:  # No exogenous variables passed as array
            if exog_names_from_coords:
                # This implies exog_names were given, but no array. Could mean an empty array for 0 columns was intended.
                if X_exog_array is None:
                    X_exog_array = np.empty((num_obs, 0))

        # Ensure exog_names_from_coords is a list for internal processing
        processed_exog_names = []
        if exog_names_from_coords is not None:
            if isinstance(exog_names_from_coords, str):
                processed_exog_names = [exog_names_from_coords]
            elif isinstance(exog_names_from_coords, (list, tuple)):
                processed_exog_names = list(exog_names_from_coords)
            else:
                raise TypeError(
                    f"exog_names_from_coords should be a list, tuple, or string, not {type(exog_names_from_coords)}"
                )

        # Set or validate self._exog_var_names (must be a list)
        if X_exog_array is not None and X_exog_array.shape[1] > 0:
            if not processed_exog_names:
                raise ValueError(
                    "Logic error: processed_exog_names should be set if X_exog_array has columns."
                )
            if self._exog_var_names is None:
                self._exog_var_names = processed_exog_names  # Ensures it's a list
            elif (
                self._exog_var_names != processed_exog_names
            ):  # List-to-list comparison
                raise ValueError(
                    f"Exogenous variable names mismatch. Model fit with {self._exog_var_names}, "
                    f"but current call provides {processed_exog_names}."
                )
        elif (
            self._exog_var_names is None
        ):  # No exog vars in this call, and none set before
            self._exog_var_names = []  # Explicitly an empty list

        if self._first_fit_timestamp is None:
            self._first_fit_timestamp = datetime_index[0]

        time_for_trend = (
            (datetime_index - self._first_fit_timestamp).days / 365.25
        ).values
        time_for_seasonality = datetime_index.dayofyear.values

        # X_values to be used by PyMC; None if no exog vars
        X_values_for_pymc = X_exog_array if self._exog_var_names else None
        if X_values_for_pymc is not None and X_values_for_pymc.shape[1] == 0:
            X_values_for_pymc = (
                None  # Treat 0-column array as no exog vars for PyMC part
            )

        return time_for_trend, time_for_seasonality, X_values_for_pymc, num_obs

    def build_model(
        self, X: Optional[np.ndarray], y: np.ndarray, coords: Dict[str, Any]
    ):
        """
        Defines the PyMC model.

        Parameters
        ----------
        X : np.ndarray or None
            NumPy array of exogenous regressors. Can be None if no exogenous variables.
        y : np.ndarray
            The target variable.
        coords : dict
            Coordinates dictionary. Must contain "datetime_index" (pd.DatetimeIndex).
            If X is provided and has columns, coords must also contain "coeffs" (List[str]).
        """
        datetime_index = coords.pop("datetime_index", None)
        if not isinstance(datetime_index, pd.DatetimeIndex):
            raise ValueError(
                "`coords` must contain 'datetime_index' of type pd.DatetimeIndex."
            )

        # Get exog_names from coords["coeffs"] if X_exog_array is present
        exog_names_from_coords = coords.get("coeffs")

        (
            time_for_trend,
            time_for_seasonality,
            X_values_for_pymc,  # NumPy array for PyMC or None
            num_obs,
        ) = self._prepare_time_and_exog_features(
            X, datetime_index, exog_names_from_coords
        )

        model_coords = {
            "obs_ind": np.arange(num_obs),
        }

        # Start with a copy of the input coords (datetime_index was already popped)
        if coords:
            model_coords.update(coords)

        # Ensure "coeffs" in model_coords (if present from input) is a list
        if "coeffs" in model_coords:
            current_coeffs = model_coords["coeffs"]
            if isinstance(current_coeffs, str):
                model_coords["coeffs"] = [current_coeffs]
            elif isinstance(current_coeffs, tuple):
                model_coords["coeffs"] = list(current_coeffs)
            elif not isinstance(current_coeffs, list):
                # If it's something else weird, raise error or clear it
                # so self._exog_var_names can take precedence if needed.
                raise TypeError(
                    f"Unexpected type for 'coeffs' in input coords: {type(current_coeffs)}"
                )

        # self._exog_var_names is the source of truth for coefficient names, ensure it's a list (done in _prepare)
        # Override or set "coeffs" in model_coords based on self._exog_var_names
        if self._exog_var_names:
            if (
                "coeffs" in model_coords
                and model_coords["coeffs"] != self._exog_var_names
            ):
                # This implies a mismatch between what user provided in coords["coeffs"]
                # and what _prepare_time_and_exog_features decided based on X and coords["coeffs"]
                # This should ideally be caught earlier or be consistent.
                # For now, let's assume _prepare_time_and_exog_features's derivation (self._exog_var_names) is correct.
                print(
                    f"Warning: Discrepancy in 'coeffs'. Using derived: {self._exog_var_names} over input: {model_coords['coeffs']}"
                )
            model_coords["coeffs"] = self._exog_var_names
        elif "coeffs" in model_coords and model_coords["coeffs"]:
            # No exog vars determined by _prepare..., but coords has non-empty coeffs
            raise ValueError(
                f"Model determined no exogenous variables (self._exog_var_names is {self._exog_var_names}), "
                f"but input coords provided 'coeffs': {model_coords['coeffs']}. "
                f"If no exog vars, provide empty list or omit 'coeffs'."
            )
        elif (
            "coeffs" not in model_coords and self._exog_var_names
        ):  # Should not happen if logic is right
            model_coords["coeffs"] = self._exog_var_names

        with self:
            self.add_coords(model_coords)

            # Time data for trend and seasonality
            t_trend_data = pm.Data(
                "t_trend_data", time_for_trend, dims="obs_ind", mutable=True
            )
            t_season_data = pm.Data(
                "t_season_data", time_for_seasonality, dims="obs_ind", mutable=True
            )

            # Get validated components (no more ugly imports in build_model!)
            trend_component_instance = self._get_trend_component()
            seasonality_component_instance = self._get_seasonality_component()

            # Seasonal component
            season_component = pm.Deterministic(
                "season_component",
                seasonality_component_instance.apply(t_season_data),
                dims="obs_ind",
            )

            # Trend component
            trend_component_values = trend_component_instance.apply(t_trend_data)
            trend_component = pm.Deterministic(
                "trend_component",
                trend_component_values,
                dims="obs_ind",
            )

            # Initialize mu with trend and seasonality
            mu_ = trend_component + season_component

            # Exogenous regressors (optional)
            if (
                X_values_for_pymc is not None and self._exog_var_names
            ):  # self._exog_var_names is guaranteed list
                # self.coords["coeffs"] should be an xarray.Coordinate object here.
                # Its .values attribute is a numpy array. So list(self.coords["coeffs"].values) is a list.
                model_coord_coeffs_list = (
                    list(self.coords["coeffs"]) if "coeffs" in self.coords else []
                )
                if (
                    "coeffs" not in self.coords
                    or model_coord_coeffs_list != self._exog_var_names
                ):
                    raise ValueError(
                        f"Mismatch between internal exogenous variable names ('{self._exog_var_names}') "
                        f"and model coordinates for 'coeffs' ({model_coord_coeffs_list})."
                    )
                if X_values_for_pymc.shape[1] != len(self._exog_var_names):
                    raise ValueError(
                        f"Shape mismatch: X_values_for_pymc has {X_values_for_pymc.shape[1]} columns, but "
                        f"{len(self._exog_var_names)} names in self._exog_var_names ({self._exog_var_names})."
                    )
                X_data = pm.Data(
                    "X", X_values_for_pymc, dims=["obs_ind", "coeffs"], mutable=True
                )
                beta = pm.Normal("beta", mu=0, sigma=10, dims="coeffs")
                mu_ = mu_ + pm.math.dot(X_data, beta)

            # Make mu_ an explicit deterministic variable named "mu"
            mu = pm.Deterministic("mu", mu_, dims="obs_ind")

            # Likelihood
            sigma = pm.HalfNormal("sigma", sigma=self.prior_sigma)
            y_data = pm.Data("y", y.flatten(), dims="obs_ind", mutable=True)
            pm.Normal("y_hat", mu=mu, sigma=sigma, observed=y_data, dims="obs_ind")

    def fit(
        self, X: Optional[np.ndarray], y: np.ndarray, coords: Dict[str, Any]
    ) -> None:
        """Draw samples from posterior, prior predictive, and posterior predictive
        distributions, placing them in the model's idata attribute.
        Parameters
        ----------
        X : np.ndarray or None
            NumPy array of exogenous regressors. Can be None or an array with 0 columns
            if no exogenous variables.
        y : np.ndarray
            The target variable.
        coords : dict
            Coordinates dictionary. Must contain "datetime_index" (pd.DatetimeIndex).
            If X is provided and has columns, coords must also contain "coeffs" (List[str]).
        """

        random_seed = self.sample_kwargs.get("random_seed", None)
        # X can be None if no exog vars, _prepare_... handles it.
        self.build_model(X, y, coords=coords)
        with self:
            self.idata = pm.sample(**self.sample_kwargs)
            self.idata.extend(pm.sample_prior_predictive(random_seed=random_seed))
            self.idata.extend(
                pm.sample_posterior_predictive(
                    self.idata,
                    var_names=["y_hat", "mu"],  # Ensure mu is sampled
                    progressbar=self.sample_kwargs.get("progressbar", True),
                    random_seed=random_seed,
                )
            )
        return self.idata

    def _data_setter(
        self,
        X_pred: Optional[np.ndarray],
        coords_pred: Dict[
            str, Any
        ],  # Must contain "datetime_index" for prediction period
    ) -> None:
        """
        Set data for the model for prediction.
        X_pred contains exogenous variables for the prediction period.
        coords_pred must contain "datetime_index" for the prediction period.
        """
        datetime_index_pred = coords_pred.get("datetime_index")
        if not isinstance(datetime_index_pred, pd.DatetimeIndex):
            raise ValueError(
                "`coords_pred` must contain 'datetime_index' for prediction."
            )

        # For _data_setter, exog_names are already known (self._exog_var_names from fit)
        # We pass self._exog_var_names so _prepare_time_and_exog_features can validate
        # the shape of X_pred_numpy if it's provided.
        (
            time_for_trend_pred_vals,
            time_for_seasonality_pred_vals,
            X_exog_pred_vals,  # NumPy array for PyMC or None
            num_obs_pred,
        ) = self._prepare_time_and_exog_features(
            X_pred, datetime_index_pred, self._exog_var_names
        )

        new_obs_inds = np.arange(num_obs_pred)

        data_to_set = {
            "y": np.zeros(num_obs_pred),
            "t_trend_data": time_for_trend_pred_vals,
            "t_season_data": time_for_seasonality_pred_vals,
        }
        coords_to_set = {"obs_ind": new_obs_inds}

        if (
            "X" in self.named_vars
        ):  # Model was built with exogenous variable X (i.e. self._exog_var_names is not empty)
            if (
                X_exog_pred_vals is None and self._exog_var_names
            ):  # Check if exog_var_names expects something
                raise ValueError(
                    "Model was built with exogenous variables. "
                    "New X data (X_pred) must provide these (or index_for_time_pred if X_pred is array)."
                )
            if (
                self._exog_var_names
                and X_exog_pred_vals is not None
                and X_exog_pred_vals.shape[1] != len(self._exog_var_names)
            ):
                raise ValueError(
                    f"Shape mismatch for exogenous prediction variables. Expected {len(self._exog_var_names)} columns, "
                    f"got {X_exog_pred_vals.shape[1]}."
                )
            data_to_set["X"] = X_exog_pred_vals  # Can be None if no exog vars
        elif X_exog_pred_vals is not None:
            print(
                "Warning: X_pred provided exogenous variables, but the model was not "
                "built with exogenous variables. These will be ignored."
            )

        # Ensure "X" is set to None if no exog vars, even if "X" data var exists but model has no coeffs
        if not self._exog_var_names and "X" in self.named_vars:
            # Pass an array with 0 columns for the X data variable if no exog vars expected
            if X_exog_pred_vals is not None and X_exog_pred_vals.shape[1] > 0:
                # This should not happen if self._exog_var_names is empty
                print(
                    "Warning: Model expects no exog vars, but X_exog_pred_vals has columns. Forcing to 0 columns."
                )
                data_to_set["X"] = np.empty((num_obs_pred, 0))
            elif X_exog_pred_vals is None:
                data_to_set["X"] = np.empty((num_obs_pred, 0))
            else:  # X_exog_pred_vals has 0 columns already
                data_to_set["X"] = X_exog_pred_vals

        with self:
            pm.set_data(data_to_set, coords=coords_to_set)

    def predict(
        self,
        X: Optional[np.ndarray],
        coords: Dict[str, Any],  # Must contain "datetime_index" for prediction period
        out_of_sample: Optional[bool] = False,
    ):
        """
        Predict data given input X and coords for prediction period.
        coords must contain "datetime_index". If X has columns, coords should also have "coeffs".
        However, for prediction, exog var names are already known by the model.
        """
        random_seed = self.sample_kwargs.get("random_seed", None)
        self._data_setter(X, coords_pred=coords)
        with self:
            post_pred = pm.sample_posterior_predictive(
                self.idata,
                var_names=["y_hat", "mu"],
                progressbar=self.sample_kwargs.get(
                    "progressbar", False
                ),  # Consistent with base
                random_seed=random_seed,
            )
        return post_pred

    def score(
        self,
        X: Optional[np.ndarray],
        y: np.ndarray,
        coords: Dict[str, Any],  # Must contain "datetime_index" for score period
    ) -> pd.Series:
        """Score the Bayesian R2.
        coords must contain "datetime_index". If X has columns, coords should also have "coeffs".
        However, for scoring, exog var names are already known by the model.
        """
        pred_output = self.predict(X, coords=coords)
        mu_pred = az.extract(
            pred_output, group="posterior_predictive", var_names="mu"
        ).T.values
        # Note: First argument must be a 1D array
        return r2_score(y.flatten(), mu_pred)


class StateSpaceTimeSeries(PyMCModel):
    """
    State-space time series model using pymc_extras.statespace.structural.

    Parameters
    ----------
    level_order : int, optional
        Order of the local level/trend component. Defaults to 2.
    seasonal_length : int, optional
        Seasonal period (e.g., 12 for monthly data with annual seasonality). Defaults to 12.
    trend_component : optional
        Custom state-space trend component.
    seasonality_component : optional
        Custom state-space seasonal component.
    sample_kwargs : dict, optional
        Kwargs passed to `pm.sample`.
    mode : str, optional
        Mode passed to `build_statespace_graph` (e.g., "JAX").
    """

    def __init__(
        self,
        level_order: int = 2,
        seasonal_length: int = 12,
        trend_component: Optional[Any] = None,
        seasonality_component: Optional[Any] = None,
        sample_kwargs: Optional[Dict[str, Any]] = None,
        mode: str = "JAX",
    ):
        super().__init__(sample_kwargs=sample_kwargs)
        self._custom_trend_component = trend_component
        self._custom_seasonality_component = seasonality_component
        self.level_order = level_order
        self.seasonal_length = seasonal_length
        self.mode = mode
        self.ss_mod = None
        self._validate_and_initialize_components()

    def _validate_and_initialize_components(self):
        """
        Validate and initialize trend and seasonality components.
        This separates validation from model building for cleaner code.
        """
        # Validate pymc-extras availability if using default components
        if (
            self._custom_trend_component is None
            or self._custom_seasonality_component is None
        ):
            try:
                from pymc_extras.statespace import structural as st

                self._PymcExtrasLevelTrendComponent = st.LevelTrendComponent
                self._PymcExtrasFrequencySeasonality = st.FrequencySeasonality
            except ImportError:
                raise ImportError(
                    "pymc-extras is required when using default trend or seasonality components. "
                    "Please install it with `conda install -c conda-forge pymc-extras` or provide custom components."
                )

        # Validate custom components have required methods
        if self._custom_trend_component is not None:
            if not hasattr(self._custom_trend_component, "apply"):
                raise ValueError(
                    "Custom trend_component must have an 'apply' method that accepts time data "
                    "and returns a PyMC tensor."
                )

        if self._custom_seasonality_component is not None:
            if not hasattr(self._custom_seasonality_component, "apply"):
                raise ValueError(
                    "Custom seasonality_component must have an 'apply' method that accepts time data "
                    "and returns a PyMC tensor."
                )

        # Initialize components
        self._trend_component = None
        self._seasonality_component = None

    def _get_trend_component(self):
        """Get the trend component, creating default if needed."""
        if self._custom_trend_component is not None:
            return self._custom_trend_component

        # Create default trend component
        if self._trend_component is None:
            self._trend_component = self._PymcExtrasLevelTrendComponent(
                order=self.level_order
            )
        return self._trend_component

    def _get_seasonality_component(self):
        """Get the seasonality component, creating default if needed."""
        if self._custom_seasonality_component is not None:
            return self._custom_seasonality_component

        # Create default seasonality component
        if self._seasonality_component is None:
            self._seasonality_component = self._PymcExtrasFrequencySeasonality(
                season_length=self.seasonal_length, name="freq"
            )
        return self._seasonality_component

    def build_model(
        self, X: Optional[np.ndarray], y: np.ndarray, coords: Dict[str, Any]
    ) -> None:
        """
        Build the PyMC state-space model.  `coords` must include:
          - 'datetime_index': a pandas.DatetimeIndex matching `y`.
        """
        coords = coords.copy()
        datetime_index = coords.pop("datetime_index", None)
        if not isinstance(datetime_index, pd.DatetimeIndex):
            raise ValueError(
                "coords must contain 'datetime_index' of type pandas.DatetimeIndex."
            )
        self._train_index = datetime_index

        # Instantiate components and build state-space object
        trend = self._get_trend_component()
        season = self._get_seasonality_component()
        combined = trend + season
        self.ss_mod = combined.build()

        # Extract parameter dims (order: initial_trend, sigma_trend, seasonal, P0)
        initial_trend_dims, sigma_trend_dims, annual_dims, P0_dims = (
            self.ss_mod.param_dims.values()
        )
        coordinates = {**coords, **self.ss_mod.coords}

        # Build model
        with pm.Model(coords=coordinates) as self.second_model:
            # Add coords for statespace (includes 'time' and 'state' dims)
            P0_diag = pm.Gamma("P0_diag", alpha=2, beta=1, dims=P0_dims[0])
            _P0 = pm.Deterministic("P0", pt.diag(P0_diag), dims=P0_dims)
            _initial_trend = pm.Normal(
                "initial_trend", sigma=50, dims=initial_trend_dims
            )
            _annual_seasonal = pm.ZeroSumNormal("freq", sigma=80, dims=annual_dims)

            _sigma_trend = pm.Gamma(
                "sigma_trend", alpha=2, beta=5, dims=sigma_trend_dims
            )
            _sigma_monthly_season = pm.Gamma("sigma_freq", alpha=2, beta=1)

            # Attach the state-space graph using the observed data
            df = pd.DataFrame({"y": y.flatten()}, index=datetime_index)
            self.ss_mod.build_statespace_graph(df[["y"]], mode=self.mode)

    def fit(
        self, X: Optional[np.ndarray], y: np.ndarray, coords: Dict[str, Any]
    ) -> az.InferenceData:
        """
        Fit the model, drawing posterior samples.
        Returns the InferenceData with parameter draws.
        """
        self.build_model(X, y, coords)
        with self.second_model:
            self.idata = pm.sample(**self.sample_kwargs)
            self.idata.extend(
                pm.sample_posterior_predictive(
                    self.idata,
                )
            )
        self.conditional_idata = self._smooth()
        return self._prepare_idata()

    def _prepare_idata(self):
        if self.idata is None:
            raise RuntimeError("Model must be fit before smoothing.")

        new_idata = self.idata.copy()
        # Get smoothed posterior and sum over state dimension
        smoothed = self.conditional_idata.isel(observed_state=0).rename(
            {"smoothed_posterior_observed": "y_hat"}
        )
        y_hat_summed = smoothed.y_hat.copy()

        # Rename 'time' to 'obs_ind' to match CausalPy conventions
        if "time" in y_hat_summed.dims:
            y_hat_final = y_hat_summed.rename({"time": "obs_ind"})
        else:
            y_hat_final = y_hat_summed

        new_idata["posterior_predictive"]["y_hat"] = y_hat_final
        new_idata["posterior_predictive"]["mu"] = y_hat_final

        return new_idata

    def _smooth(self) -> xr.Dataset:
        """
        Run the Kalman smoother / conditional posterior sampler.
        Returns an xarray Dataset with 'smoothed_posterior'.
        """
        if self.idata is None:
            raise RuntimeError("Model must be fit before smoothing.")
        return self.ss_mod.sample_conditional_posterior(self.idata)

    def _forecast(self, start: pd.Timestamp, periods: int) -> xr.Dataset:
        """
        Forecast future values.
        `start` is the timestamp of the last observed point, and `periods` is the number of steps ahead.
        Returns an xarray Dataset with 'forecast_observed'.
        """
        if self.idata is None:
            raise RuntimeError("Model must be fit before forecasting.")
        return self.ss_mod.forecast(self.idata, start=start, periods=periods)

    def predict(
        self,
        X: Optional[np.ndarray],
        coords: Dict[str, Any],
        out_of_sample: Optional[bool] = False,
    ) -> xr.Dataset:
        """
        Wrapper around forecast: expects coords with 'datetime_index' of future points.
        """
        if not out_of_sample:
            return self._prepare_idata()
        else:
            idx = coords.get("datetime_index")
            if not isinstance(idx, pd.DatetimeIndex):
                raise ValueError(
                    "coords must contain 'datetime_index' for prediction period."
                )
            last = self._train_index[-1]  # start forecasting after the last observed
            temp_idata = self._forecast(start=last, periods=len(idx))
            new_idata = temp_idata.copy()

            # Rename 'time' to 'obs_ind' to match CausalPy conventions
            if "time" in new_idata.dims:
                new_idata = new_idata.rename({"time": "obs_ind"})

            # Extract the forecasted observed data and assign it to 'y_hat'
            new_idata["y_hat"] = new_idata["forecast_observed"].isel(observed_state=0)

            # Assign 'y_hat' to 'mu' for consistency
            new_idata["mu"] = new_idata["y_hat"]

            return new_idata

    def score(
        self, X: Optional[np.ndarray], y: np.ndarray, coords: Dict[str, Any]
    ) -> pd.Series:
        """
        Compute R^2 between observed and mean forecast.
        """
        pred = self.predict(X, coords)
        fc = pred["posterior_predictive"]["y_hat"]  # .isel(observed_state=0)

        # Use all posterior samples to compute Bayesian R²
        # fc has shape (chain, draw, time), we want (n_samples, time)
        fc_samples = fc.stack(
            sample=["chain", "draw"]
        ).T.values  # Shape: (time, n_samples)

        # Use arviz.r2_score to get both r2 and r2_std
        return r2_score(y.flatten(), fc_samples)
=======
    def fit_outcome_model(
        self,
        X_outcome,
        y,
        coords,
        priors={
            "b_outcome": [0, 1],
            "sigma": 1,
            "beta_ps": [0, 1],
        },
        noncentred=True,
        normal_outcome=True,
        spline_component=False,
        winsorize_boundary=0.0,
    ):
        """
        Fit a Bayesian outcome model using covariates and previously estimated propensity scores.

        This function implements the second stage of a modular two-step causal inference procedure.
        It uses propensity scores extracted from a prior treatment model (via `self.fit()`) to adjust
        for confounding when estimating treatment effects on an outcome variable `y`.

        Parameters
        ----------
        X_outcome : array-like, shape (n_samples, n_covariates)
            Covariate matrix for the outcome model.

        y : array-like, shape (n_samples,)
            Observed outcome variable.

        coords : dict
            Coordinate dictionary for named dimensions in the PyMC model. Should include
            a key "outcome_coeffs" for `X_outcome`.

        priors : dict, optional
            Dictionary specifying priors for outcome model parameters:
                - "b_outcome": list [mean, std] for regression coefficients.
                - "sigma": standard deviation of the outcome noise (default 1).

        noncentred : bool, default True
            If True, use a non-centred parameterization for the outcome coefficients.

        normal_outcome : bool, default True
            If True, assume a Normal likelihood for the outcome.
            If False, use a Student-t likelihood with unknown degrees of freedom.

        spline_component : bool, default False
            If True, include a spline basis expansion on the propensity score to allow
            flexible (nonlinear) adjustment. Uses B-splines with 30 internal knots.

        winsorize_boundary : float, default 0.0
            If we wish to winsorize the propensity score this can be set to clip the high
            and low values of the propensity at 0 + winsorize_boundary and 1-winsorize_boundary

        Returns
        -------
        idata_outcome : arviz.InferenceData
            The posterior and prior predictive samples from the outcome model.

        model_outcome : pm.Model
            The PyMC model object.

        Raises
        ------
        AttributeError
            If the `self.idata` attribute is not available, which indicates that
            `fit()` (i.e., the treatment model) has not been called yet.

        Notes
        -----
        - This model uses a sampled version of the propensity score (`p`) from the
        posterior of the treatment model, randomly selecting one posterior draw
        per call. This term is estimated initially in the InversePropensity
        class initialisation.
        - The term `beta_ps[0] * p` captures both
        main effects of the propensity score.
        - Including spline adjustment enables modeling nonlinear relationships
        between the propensity score and the outcome.

        """
        if not hasattr(self, "idata"):
            raise AttributeError("""Object is missing required attribute 'idata'
                                 so cannot proceed. Call fit() first""")
        propensity_scores = az.extract(self.idata)["p"]
        random_seed = self.sample_kwargs.get("random_seed", None)

        with pm.Model(coords=coords) as model_outcome:
            X_data_outcome = pm.Data("X_outcome", X_outcome)
            Y_data_ = pm.Data("Y", y)

            if noncentred:
                mu_beta, sigma_beta = priors["b_outcome"]
                beta_std = pm.Normal("beta_std", 0, 1, dims="outcome_coeffs")
                beta = pm.Deterministic(
                    "beta_", mu_beta + sigma_beta * beta_std, dims="outcome_coeffs"
                )
            else:
                beta = pm.Normal(
                    "beta_",
                    priors["b_outcome"][0],
                    priors["b_outcome"][1],
                    dims="outcome_coeffs",
                )

            beta_ps = pm.Normal("beta_ps", priors["beta_ps"][0], priors["beta_ps"][1])

            chosen = np.random.choice(range(propensity_scores.shape[1]))
            p = propensity_scores[:, chosen].values
            p = np.clip(p, winsorize_boundary, 1 - winsorize_boundary)

            mu_outcome = pm.math.dot(X_data_outcome, beta) + beta_ps * p

            if spline_component:
                beta_ps_spline = pm.Normal(
                    "beta_ps_spline",
                    priors["beta_ps"][0],
                    priors["beta_ps"][1],
                    size=34,
                )
                B = dmatrix(
                    "bs(ps, knots=knots, degree=3, include_intercept=True, lower_bound=0, upper_bound=1) - 1",
                    {"ps": p, "knots": np.linspace(0, 1, 30)},
                )
                B_f = np.asarray(B, order="F")
                splines_summed = pm.Deterministic(
                    "spline_features", pm.math.dot(B_f, beta_ps_spline.T)
                )
                mu_outcome = pm.math.dot(X_data_outcome, beta) + splines_summed

            sigma = pm.HalfNormal("sigma", priors["sigma"])

            if normal_outcome:
                _ = pm.Normal("like", mu_outcome, sigma, observed=Y_data_)
            else:
                nu = pm.Exponential("nu", lam=1 / 10)
                _ = pm.StudentT(
                    "like", nu=nu, mu=mu_outcome, sigma=sigma, observed=Y_data_
                )

            idata_outcome = pm.sample_prior_predictive(random_seed=random_seed)
            idata_outcome.extend(pm.sample(**self.sample_kwargs))

        return idata_outcome, model_outcome
>>>>>>> 09adfd7e
<|MERGE_RESOLUTION|>--- conflicted
+++ resolved
@@ -616,7 +616,150 @@
             )
         return self.idata
 
-<<<<<<< HEAD
+    def fit_outcome_model(
+        self,
+        X_outcome,
+        y,
+        coords,
+        priors={
+            "b_outcome": [0, 1],
+            "sigma": 1,
+            "beta_ps": [0, 1],
+        },
+        noncentred=True,
+        normal_outcome=True,
+        spline_component=False,
+        winsorize_boundary=0.0,
+    ):
+        """
+        Fit a Bayesian outcome model using covariates and previously estimated propensity scores.
+
+        This function implements the second stage of a modular two-step causal inference procedure.
+        It uses propensity scores extracted from a prior treatment model (via `self.fit()`) to adjust
+        for confounding when estimating treatment effects on an outcome variable `y`.
+
+        Parameters
+        ----------
+        X_outcome : array-like, shape (n_samples, n_covariates)
+            Covariate matrix for the outcome model.
+
+        y : array-like, shape (n_samples,)
+            Observed outcome variable.
+
+        coords : dict
+            Coordinate dictionary for named dimensions in the PyMC model. Should include
+            a key "outcome_coeffs" for `X_outcome`.
+
+        priors : dict, optional
+            Dictionary specifying priors for outcome model parameters:
+                - "b_outcome": list [mean, std] for regression coefficients.
+                - "sigma": standard deviation of the outcome noise (default 1).
+
+        noncentred : bool, default True
+            If True, use a non-centred parameterization for the outcome coefficients.
+
+        normal_outcome : bool, default True
+            If True, assume a Normal likelihood for the outcome.
+            If False, use a Student-t likelihood with unknown degrees of freedom.
+
+        spline_component : bool, default False
+            If True, include a spline basis expansion on the propensity score to allow
+            flexible (nonlinear) adjustment. Uses B-splines with 30 internal knots.
+
+        winsorize_boundary : float, default 0.0
+            If we wish to winsorize the propensity score this can be set to clip the high
+            and low values of the propensity at 0 + winsorize_boundary and 1-winsorize_boundary
+
+        Returns
+        -------
+        idata_outcome : arviz.InferenceData
+            The posterior and prior predictive samples from the outcome model.
+
+        model_outcome : pm.Model
+            The PyMC model object.
+
+        Raises
+        ------
+        AttributeError
+            If the `self.idata` attribute is not available, which indicates that
+            `fit()` (i.e., the treatment model) has not been called yet.
+
+        Notes
+        -----
+        - This model uses a sampled version of the propensity score (`p`) from the
+        posterior of the treatment model, randomly selecting one posterior draw
+        per call. This term is estimated initially in the InversePropensity
+        class initialisation.
+        - The term `beta_ps[0] * p` captures both
+        main effects of the propensity score.
+        - Including spline adjustment enables modeling nonlinear relationships
+        between the propensity score and the outcome.
+
+        """
+        if not hasattr(self, "idata"):
+            raise AttributeError("""Object is missing required attribute 'idata'
+                                 so cannot proceed. Call fit() first""")
+        propensity_scores = az.extract(self.idata)["p"]
+        random_seed = self.sample_kwargs.get("random_seed", None)
+
+        with pm.Model(coords=coords) as model_outcome:
+            X_data_outcome = pm.Data("X_outcome", X_outcome)
+            Y_data_ = pm.Data("Y", y)
+
+            if noncentred:
+                mu_beta, sigma_beta = priors["b_outcome"]
+                beta_std = pm.Normal("beta_std", 0, 1, dims="outcome_coeffs")
+                beta = pm.Deterministic(
+                    "beta_", mu_beta + sigma_beta * beta_std, dims="outcome_coeffs"
+                )
+            else:
+                beta = pm.Normal(
+                    "beta_",
+                    priors["b_outcome"][0],
+                    priors["b_outcome"][1],
+                    dims="outcome_coeffs",
+                )
+
+            beta_ps = pm.Normal("beta_ps", priors["beta_ps"][0], priors["beta_ps"][1])
+
+            chosen = np.random.choice(range(propensity_scores.shape[1]))
+            p = propensity_scores[:, chosen].values
+            p = np.clip(p, winsorize_boundary, 1 - winsorize_boundary)
+
+            mu_outcome = pm.math.dot(X_data_outcome, beta) + beta_ps * p
+
+            if spline_component:
+                beta_ps_spline = pm.Normal(
+                    "beta_ps_spline",
+                    priors["beta_ps"][0],
+                    priors["beta_ps"][1],
+                    size=34,
+                )
+                B = dmatrix(
+                    "bs(ps, knots=knots, degree=3, include_intercept=True, lower_bound=0, upper_bound=1) - 1",
+                    {"ps": p, "knots": np.linspace(0, 1, 30)},
+                )
+                B_f = np.asarray(B, order="F")
+                splines_summed = pm.Deterministic(
+                    "spline_features", pm.math.dot(B_f, beta_ps_spline.T)
+                )
+                mu_outcome = pm.math.dot(X_data_outcome, beta) + splines_summed
+
+            sigma = pm.HalfNormal("sigma", priors["sigma"])
+
+            if normal_outcome:
+                _ = pm.Normal("like", mu_outcome, sigma, observed=Y_data_)
+            else:
+                nu = pm.Exponential("nu", lam=1 / 10)
+                _ = pm.StudentT(
+                    "like", nu=nu, mu=mu_outcome, sigma=sigma, observed=Y_data_
+                )
+
+            idata_outcome = pm.sample_prior_predictive(random_seed=random_seed)
+            idata_outcome.extend(pm.sample(**self.sample_kwargs))
+
+        return idata_outcome, model_outcome
+
 
 class BayesianBasisExpansionTimeSeries(PyMCModel):
     r"""
@@ -1391,149 +1534,4 @@
         ).T.values  # Shape: (time, n_samples)
 
         # Use arviz.r2_score to get both r2 and r2_std
-        return r2_score(y.flatten(), fc_samples)
-=======
-    def fit_outcome_model(
-        self,
-        X_outcome,
-        y,
-        coords,
-        priors={
-            "b_outcome": [0, 1],
-            "sigma": 1,
-            "beta_ps": [0, 1],
-        },
-        noncentred=True,
-        normal_outcome=True,
-        spline_component=False,
-        winsorize_boundary=0.0,
-    ):
-        """
-        Fit a Bayesian outcome model using covariates and previously estimated propensity scores.
-
-        This function implements the second stage of a modular two-step causal inference procedure.
-        It uses propensity scores extracted from a prior treatment model (via `self.fit()`) to adjust
-        for confounding when estimating treatment effects on an outcome variable `y`.
-
-        Parameters
-        ----------
-        X_outcome : array-like, shape (n_samples, n_covariates)
-            Covariate matrix for the outcome model.
-
-        y : array-like, shape (n_samples,)
-            Observed outcome variable.
-
-        coords : dict
-            Coordinate dictionary for named dimensions in the PyMC model. Should include
-            a key "outcome_coeffs" for `X_outcome`.
-
-        priors : dict, optional
-            Dictionary specifying priors for outcome model parameters:
-                - "b_outcome": list [mean, std] for regression coefficients.
-                - "sigma": standard deviation of the outcome noise (default 1).
-
-        noncentred : bool, default True
-            If True, use a non-centred parameterization for the outcome coefficients.
-
-        normal_outcome : bool, default True
-            If True, assume a Normal likelihood for the outcome.
-            If False, use a Student-t likelihood with unknown degrees of freedom.
-
-        spline_component : bool, default False
-            If True, include a spline basis expansion on the propensity score to allow
-            flexible (nonlinear) adjustment. Uses B-splines with 30 internal knots.
-
-        winsorize_boundary : float, default 0.0
-            If we wish to winsorize the propensity score this can be set to clip the high
-            and low values of the propensity at 0 + winsorize_boundary and 1-winsorize_boundary
-
-        Returns
-        -------
-        idata_outcome : arviz.InferenceData
-            The posterior and prior predictive samples from the outcome model.
-
-        model_outcome : pm.Model
-            The PyMC model object.
-
-        Raises
-        ------
-        AttributeError
-            If the `self.idata` attribute is not available, which indicates that
-            `fit()` (i.e., the treatment model) has not been called yet.
-
-        Notes
-        -----
-        - This model uses a sampled version of the propensity score (`p`) from the
-        posterior of the treatment model, randomly selecting one posterior draw
-        per call. This term is estimated initially in the InversePropensity
-        class initialisation.
-        - The term `beta_ps[0] * p` captures both
-        main effects of the propensity score.
-        - Including spline adjustment enables modeling nonlinear relationships
-        between the propensity score and the outcome.
-
-        """
-        if not hasattr(self, "idata"):
-            raise AttributeError("""Object is missing required attribute 'idata'
-                                 so cannot proceed. Call fit() first""")
-        propensity_scores = az.extract(self.idata)["p"]
-        random_seed = self.sample_kwargs.get("random_seed", None)
-
-        with pm.Model(coords=coords) as model_outcome:
-            X_data_outcome = pm.Data("X_outcome", X_outcome)
-            Y_data_ = pm.Data("Y", y)
-
-            if noncentred:
-                mu_beta, sigma_beta = priors["b_outcome"]
-                beta_std = pm.Normal("beta_std", 0, 1, dims="outcome_coeffs")
-                beta = pm.Deterministic(
-                    "beta_", mu_beta + sigma_beta * beta_std, dims="outcome_coeffs"
-                )
-            else:
-                beta = pm.Normal(
-                    "beta_",
-                    priors["b_outcome"][0],
-                    priors["b_outcome"][1],
-                    dims="outcome_coeffs",
-                )
-
-            beta_ps = pm.Normal("beta_ps", priors["beta_ps"][0], priors["beta_ps"][1])
-
-            chosen = np.random.choice(range(propensity_scores.shape[1]))
-            p = propensity_scores[:, chosen].values
-            p = np.clip(p, winsorize_boundary, 1 - winsorize_boundary)
-
-            mu_outcome = pm.math.dot(X_data_outcome, beta) + beta_ps * p
-
-            if spline_component:
-                beta_ps_spline = pm.Normal(
-                    "beta_ps_spline",
-                    priors["beta_ps"][0],
-                    priors["beta_ps"][1],
-                    size=34,
-                )
-                B = dmatrix(
-                    "bs(ps, knots=knots, degree=3, include_intercept=True, lower_bound=0, upper_bound=1) - 1",
-                    {"ps": p, "knots": np.linspace(0, 1, 30)},
-                )
-                B_f = np.asarray(B, order="F")
-                splines_summed = pm.Deterministic(
-                    "spline_features", pm.math.dot(B_f, beta_ps_spline.T)
-                )
-                mu_outcome = pm.math.dot(X_data_outcome, beta) + splines_summed
-
-            sigma = pm.HalfNormal("sigma", priors["sigma"])
-
-            if normal_outcome:
-                _ = pm.Normal("like", mu_outcome, sigma, observed=Y_data_)
-            else:
-                nu = pm.Exponential("nu", lam=1 / 10)
-                _ = pm.StudentT(
-                    "like", nu=nu, mu=mu_outcome, sigma=sigma, observed=Y_data_
-                )
-
-            idata_outcome = pm.sample_prior_predictive(random_seed=random_seed)
-            idata_outcome.extend(pm.sample(**self.sample_kwargs))
-
-        return idata_outcome, model_outcome
->>>>>>> 09adfd7e
+        return r2_score(y.flatten(), fc_samples)