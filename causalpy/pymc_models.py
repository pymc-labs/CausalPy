--- conflicted
+++ resolved
@@ -891,10 +891,10 @@
         distributions. We overwrite the base method because the base method assumes
         a variable y and we use t to indicate the treatment variable here.
         """
+        if prior is None:
+            prior = {"b": [0, 1]}
         # Ensure random_seed is used in sample_prior_predictive() and
         # sample_posterior_predictive() if provided in sample_kwargs.
-        if prior is None:
-            prior = {"b": [0, 1]}
         random_seed = self.sample_kwargs.get("random_seed", None)
 
         self.build_model(X, t, coords, prior, noncentred)
@@ -986,7 +986,11 @@
 
         """
         if priors is None:
-            priors = {"b_outcome": [0, 1], "sigma": 1, "beta_ps": [0, 1]}
+            priors = {
+                "b_outcome": [0, 1],
+                "sigma": 1,
+                "beta_ps": [0, 1],
+            }
         if not hasattr(self, "idata"):
             raise AttributeError("""Object is missing required attribute 'idata'
                                  so cannot proceed. Call fit() first""")
@@ -1183,15 +1187,8 @@
 
     def _prepare_time_and_exog_features(
         self,
-<<<<<<< HEAD
-        X_exog_array: np.ndarray | None,
-        datetime_index: pd.DatetimeIndex,
-        exog_names_from_coords: list[str] | None = None,
-    ):
-=======
-        X: Optional[xr.DataArray],
-    ) -> tuple[np.ndarray, np.ndarray, Optional[xr.DataArray], int]:
->>>>>>> 2b29e48c
+        X: xr.DataArray | None,
+    ) -> tuple[np.ndarray, np.ndarray, xr.DataArray | None, int]:
         """
         Prepares time features and processes exogenous variables from X.
 
@@ -1236,46 +1233,12 @@
         datetime_index = pd.DatetimeIndex(obs_ind_vals)
         num_obs = len(datetime_index)
 
-<<<<<<< HEAD
-        if X_exog_array is not None:
-            if not isinstance(X_exog_array, np.ndarray):
-                raise TypeError("X_exog_array must be a NumPy array or None.")
-            if X_exog_array.ndim == 1:
-                X_exog_array = X_exog_array.reshape(-1, 1)
-            if X_exog_array.shape[0] != num_obs:
-                raise ValueError(
-                    f"Shape mismatch: X_exog_array rows ({X_exog_array.shape[0]}) and length of `datetime_index` ({num_obs}) must be equal."
-                )
-            if exog_names_from_coords and X_exog_array.shape[1] != len(
-                exog_names_from_coords
-            ):
-                raise ValueError(
-                    f"Mismatch: X_exog_array has {X_exog_array.shape[1]} columns, but {len(exog_names_from_coords)} names provided."
-                )
-        else:  # No exogenous variables passed as array
-            if exog_names_from_coords and X_exog_array is None:
-                # This implies exog_names were given, but no array. Could mean an empty array for 0 columns was intended.
-                X_exog_array = np.empty((num_obs, 0))
-
-        # Ensure exog_names_from_coords is a list for internal processing
-        processed_exog_names = []
-        if exog_names_from_coords is not None:
-            if isinstance(exog_names_from_coords, str):
-                processed_exog_names = [exog_names_from_coords]
-            elif isinstance(exog_names_from_coords, list | tuple):
-                processed_exog_names = list(exog_names_from_coords)
-            else:
-                raise TypeError(
-                    f"exog_names_from_coords should be a list, tuple, or string, not {type(exog_names_from_coords)}"
-                )
-=======
         # Extract coefficient names from X coordinates
-        exog_names: List[str] = []
+        exog_names: list[str] = []
         if "coeffs" in X.coords:
             coeffs_vals = X.coords["coeffs"].values
             if len(coeffs_vals) > 0:
                 exog_names = list(coeffs_vals)
->>>>>>> 2b29e48c
 
         # Validate dimensions
         if X.shape[0] != num_obs:
@@ -1312,7 +1275,7 @@
         time_for_seasonality = datetime_index.dayofyear.values
 
         # Determine X to use for PyMC (return as xarray or None)
-        X_for_pymc: Optional[xr.DataArray] = None
+        X_for_pymc: xr.DataArray | None = None
         if self._exog_var_names and X.shape[1] > 0:
             X_for_pymc = X  # Keep as xarray
         # else: no exog vars, return None
@@ -1320,11 +1283,7 @@
         return time_for_trend, time_for_seasonality, X_for_pymc, num_obs
 
     def build_model(
-<<<<<<< HEAD
-        self, X: np.ndarray | None, y: np.ndarray, coords: dict[str, Any] | None
-=======
-        self, X: xr.DataArray, y: xr.DataArray, coords: Dict[str, Any] | None
->>>>>>> 2b29e48c
+        self, X: xr.DataArray, y: xr.DataArray, coords: dict[str, Any] | None
     ) -> None:
         """
         Defines the PyMC model.
@@ -1420,14 +1379,7 @@
             )
 
     def fit(
-<<<<<<< HEAD
-        self,
-        X: np.ndarray | None,
-        y: np.ndarray,
-        coords: dict[str, Any] | None = None,
-=======
-        self, X: xr.DataArray, y: xr.DataArray, coords: Dict[str, Any] | None = None
->>>>>>> 2b29e48c
+        self, X: xr.DataArray, y: xr.DataArray, coords: dict[str, Any] | None = None
     ) -> az.InferenceData:
         """Draw samples from posterior, prior predictive, and posterior predictive
         distributions, placing them in the model's idata attribute.
@@ -1458,17 +1410,7 @@
                 )
         return self.idata  # type: ignore[return-value]
 
-<<<<<<< HEAD
-    def _data_setter(  # type: ignore[override]
-        self,
-        X_pred: np.ndarray | None,
-        coords_pred: dict[
-            str, Any
-        ],  # Must contain "datetime_index" for prediction period
-    ) -> None:
-=======
     def _data_setter(self, X: xr.DataArray) -> None:
->>>>>>> 2b29e48c
         """
         Set data for the model for prediction.
 
@@ -1533,16 +1475,9 @@
 
     def predict(
         self,
-<<<<<<< HEAD
-        X: np.ndarray | None,
-        coords: dict[str, Any]
-        | None = None,  # Must contain "datetime_index" for prediction period
+        X: xr.DataArray,
+        coords: dict[str, Any] | None = None,
         out_of_sample: bool | None = False,
-=======
-        X: xr.DataArray,
-        coords: Optional[Dict[str, Any]] = None,
-        out_of_sample: Optional[bool] = False,
->>>>>>> 2b29e48c
         **kwargs: Any,
     ) -> az.InferenceData:
         """
@@ -1583,16 +1518,9 @@
 
     def score(
         self,
-<<<<<<< HEAD
-        X: np.ndarray | None,
-        y: np.ndarray,
-        coords: dict[str, Any]
-        | None = None,  # Must contain "datetime_index" for score period
-=======
         X: xr.DataArray,
         y: xr.DataArray,
-        coords: Optional[Dict[str, Any]] = None,
->>>>>>> 2b29e48c
+        coords: dict[str, Any] | None = None,
         **kwargs: Any,
     ) -> pd.Series:
         """Score the Bayesian R^2.
@@ -1639,17 +1567,10 @@
         self,
         level_order: int = 2,
         seasonal_length: int = 12,
-<<<<<<< HEAD
         trend_component: Any | None = None,
         seasonality_component: Any | None = None,
         sample_kwargs: dict[str, Any] | None = None,
-        mode: str = "JAX",
-=======
-        trend_component: Optional[Any] = None,
-        seasonality_component: Optional[Any] = None,
-        sample_kwargs: Optional[Dict[str, Any]] = None,
-        mode: Optional[str] = None,
->>>>>>> 2b29e48c
+        mode: str | None = None,
     ):
         super().__init__(sample_kwargs=sample_kwargs)
 
@@ -1733,14 +1654,10 @@
         return self._seasonality_component
 
     def build_model(
-<<<<<<< HEAD
-        self, X: np.ndarray | None, y: np.ndarray, coords: dict[str, Any] | None
-=======
         self,
-        X: Optional[xr.DataArray] = None,
-        y: Optional[xr.DataArray] = None,
-        coords: Dict[str, Any] | None = None,
->>>>>>> 2b29e48c
+        X: xr.DataArray | None = None,
+        y: xr.DataArray | None = None,
+        coords: dict[str, Any] | None = None,
     ) -> None:
         """
         Build the PyMC state-space model.
@@ -1842,15 +1759,9 @@
 
     def fit(
         self,
-<<<<<<< HEAD
-        X: np.ndarray | None,
-        y: np.ndarray,
+        X: xr.DataArray | None = None,
+        y: xr.DataArray | None = None,
         coords: dict[str, Any] | None = None,
-=======
-        X: Optional[xr.DataArray] = None,
-        y: Optional[xr.DataArray] = None,
-        coords: Dict[str, Any] | None = None,
->>>>>>> 2b29e48c
     ) -> az.InferenceData:
         """
         Fit the model, drawing posterior samples.
@@ -1936,15 +1847,9 @@
 
     def predict(
         self,
-<<<<<<< HEAD
-        X: np.ndarray | None,
+        X: xr.DataArray | None = None,
         coords: dict[str, Any] | None = None,
         out_of_sample: bool | None = False,
-=======
-        X: Optional[xr.DataArray] = None,
-        coords: Optional[Dict[str, Any]] = None,
-        out_of_sample: Optional[bool] = False,
->>>>>>> 2b29e48c
         **kwargs: Any,
     ) -> az.InferenceData:
         """
@@ -2015,15 +1920,9 @@
 
     def score(
         self,
-<<<<<<< HEAD
-        X: np.ndarray | None,
-        y: np.ndarray,
+        X: xr.DataArray | None = None,
+        y: xr.DataArray | None = None,
         coords: dict[str, Any] | None = None,
-=======
-        X: Optional[xr.DataArray] = None,
-        y: Optional[xr.DataArray] = None,
-        coords: Optional[Dict[str, Any]] = None,
->>>>>>> 2b29e48c
         **kwargs: Any,
     ) -> pd.Series:
         """
