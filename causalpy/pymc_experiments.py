"""
Experiment routines for PyMC models.

- ExperimentalDesign base class
- Pre-Post Fit
- Interrupted Time Series
- Synthetic Control
- Difference in differences
- Regression Discontinuity
- Pretest/Posttest Nonequivalent Group Design

"""

import warnings  # noqa: I001
from typing import Union

import arviz as az
import matplotlib.pyplot as plt
import numpy as np
import pandas as pd
import seaborn as sns
import xarray as xr
from patsy import build_design_matrices, dmatrices
from sklearn.linear_model import LinearRegression as sk_lin_reg

from causalpy.custom_exceptions import (
    BadIndexException,  # NOQA
    DataException,
    FormulaException,
)
from causalpy.plot_utils import plot_xY
from causalpy.utils import _is_variable_dummy_coded, round_num

LEGEND_FONT_SIZE = 12
az.style.use("arviz-darkgrid")


class ExperimentalDesign:
    """
    Base class for other experiment types

    See subclasses for examples of most methods
    """

    model = None
    expt_type = None

    def __init__(self, model=None, **kwargs):
        if model is not None:
            self.model = model
        if self.model is None:
            raise ValueError("fitting_model not set or passed.")

    @property
    def idata(self):
        """
        Access to the models InferenceData object
        """

        return self.model.idata

    def print_coefficients(self, round_to=None) -> None:
        """
        Prints the model coefficients

        :param round_to:
            Number of decimals used to round results. Defaults to 2. Use "none" to return raw numbers.

        Example
        --------
        >>> import causalpy as cp
        >>> df = cp.load_data("did")
        >>> seed = 42
        >>> result = cp.pymc_experiments.DifferenceInDifferences(
        ...     df,
        ...     formula="y ~ 1 + group*post_treatment",
        ...     time_variable_name="t",
        ...     group_variable_name="group",
        ...     model=cp.pymc_models.LinearRegression(
        ...             sample_kwargs={
        ...                 "draws": 2000,
        ...                 "random_seed": seed,
        ...                 "progressbar": False
        ...             }),
        ...  )
        >>> result.print_coefficients(round_to=1) # doctest: +NUMBER
        Model coefficients:
        Intercept                     1, 94% HDI [1, 1]
        post_treatment[T.True]        1, 94% HDI [0.9, 1]
        group                         0.2, 94% HDI [0.09, 0.2]
        group:post_treatment[T.True]  0.5, 94% HDI [0.4, 0.6]
        sigma                         0.08, 94% HDI [0.07, 0.1]
        """
        print("Model coefficients:")
        coeffs = az.extract(self.idata.posterior, var_names="beta")
        # Note: f"{name: <30}" pads the name with spaces so that we have alignment of
        # the stats despite variable names of different lengths
        for name in self.labels:
            coeff_samples = coeffs.sel(coeffs=name)
            print(
                f"{name: <30}{round_num(coeff_samples.mean().data, round_to)}, 94% HDI [{round_num(coeff_samples.quantile(0.03).data, round_to)}, {round_num(coeff_samples.quantile(1-0.03).data, round_to)}]"  # noqa: E501
            )
        # add coeff for measurement std
        coeff_samples = az.extract(self.model.idata.posterior, var_names="sigma")
        name = "sigma"
        print(
            f"{name: <30}{round_num(coeff_samples.mean().data, round_to)}, 94% HDI [{round_num(coeff_samples.quantile(0.03).data, round_to)}, {round_num(coeff_samples.quantile(1-0.03).data, round_to)}]"  # noqa: E501
        )


class PrePostFit(ExperimentalDesign):
    """
    A class to analyse quasi-experiments where parameter estimation is based on just
    the pre-intervention data.

    :param data:
        A pandas dataframe
    :param treatment_time:
        The time when treatment occured, should be in reference to the data index
    :param formula:
        A statistical model formula
    :param model:
        A PyMC model

    Example
    --------
    >>> import causalpy as cp
    >>> sc = cp.load_data("sc")
    >>> treatment_time = 70
    >>> seed = 42
    >>> result = cp.pymc_experiments.PrePostFit(
    ...     sc,
    ...     treatment_time,
    ...     formula="actual ~ 0 + a + g",
    ...     model=cp.pymc_models.WeightedSumFitter(
    ...         sample_kwargs={
    ...             "draws": 400,
    ...             "target_accept": 0.95,
    ...             "random_seed": seed,
    ...             "progressbar": False
    ...         }
    ...     ),
    ... )
    >>> result.summary(round_to=1) # doctest: +NUMBER
    ==================================Pre-Post Fit==================================
    Formula: actual ~ 0 + a + g
    Model coefficients:
<<<<<<< HEAD
    a                             0.3, 94% HDI [0.3, 0.4]
    b                             0.05, 94% HDI [0.009, 0.09]
    c                             0.3, 94% HDI [0.3, 0.3]
    d                             0.05, 94% HDI [0.01, 0.1]
    e                             0.03, 94% HDI [0.001, 0.07]
    f                             0.2, 94% HDI [0.1, 0.3]
    g                             0.04, 94% HDI [0.003, 0.09]
    sigma                         0.3, 94% HDI [0.2, 0.3]
=======
    a                             0.6, 94% HDI [0.6, 0.6]
    g                             0.3, 94% HDI [0.3, 0.3]
    sigma                         0.7, 94% HDI [0.6, 0.9]
>>>>>>> 4772b349
    """

    def __init__(
        self,
        data: pd.DataFrame,
        treatment_time: Union[int, float, pd.Timestamp],
        formula: str,
        model=None,
        **kwargs,
    ) -> None:
        super().__init__(model=model, **kwargs)
        self._input_validation(data, treatment_time)

        self.treatment_time = treatment_time
        # set experiment type - usually done in subclasses
        self.expt_type = "Pre-Post Fit"
        # split data in to pre and post intervention
        self.datapre = data[data.index < self.treatment_time]
        self.datapost = data[data.index >= self.treatment_time]

        self.formula = formula

        # set things up with pre-intervention data
        y, X = dmatrices(formula, self.datapre)
        self.outcome_variable_name = y.design_info.column_names[0]
        self._y_design_info = y.design_info
        self._x_design_info = X.design_info
        self.labels = X.design_info.column_names
        self.pre_y, self.pre_X = np.asarray(y), np.asarray(X)
        # process post-intervention data
        (new_y, new_x) = build_design_matrices(
            [self._y_design_info, self._x_design_info], self.datapost
        )
        self.post_X = np.asarray(new_x)
        self.post_y = np.asarray(new_y)

        # DEVIATION FROM SKL EXPERIMENT CODE =============================
        # fit the model to the observed (pre-intervention) data
        COORDS = {"coeffs": self.labels, "obs_indx": np.arange(self.pre_X.shape[0])}
        self.model.fit(X=self.pre_X, y=self.pre_y, coords=COORDS)
        # ================================================================

        # score the goodness of fit to the pre-intervention data
        self.score = self.model.score(X=self.pre_X, y=self.pre_y)

        # get the model predictions of the observed (pre-intervention) data
        self.pre_pred = self.model.predict(X=self.pre_X)

        # calculate the counterfactual
        self.post_pred = self.model.predict(X=self.post_X)

        # causal impact pre (ie the residuals of the model fit to observed)
        pre_data = xr.DataArray(self.pre_y[:, 0], dims=["obs_ind"])
        self.pre_impact = (
            pre_data - self.pre_pred["posterior_predictive"].mu
        ).transpose(..., "obs_ind")

        # causal impact post (ie the residuals of the model fit to observed)
        post_data = xr.DataArray(self.post_y[:, 0], dims=["obs_ind"])
        self.post_impact = (
            post_data - self.post_pred["posterior_predictive"].mu
        ).transpose(..., "obs_ind")

        # cumulative impact post
        self.post_impact_cumulative = self.post_impact.cumsum(dim="obs_ind")

    def _input_validation(self, data, treatment_time):
        """Validate the input data and model formula for correctness"""
        if isinstance(data.index, pd.DatetimeIndex) and not isinstance(
            treatment_time, pd.Timestamp
        ):
            raise BadIndexException(
                "If data.index is DatetimeIndex, treatment_time must be pd.Timestamp."
            )
        if not isinstance(data.index, pd.DatetimeIndex) and isinstance(
            treatment_time, pd.Timestamp
        ):
            raise BadIndexException(
                "If data.index is not DatetimeIndex, treatment_time must be pd.Timestamp."  # noqa: E501
            )

    def plot(self, counterfactual_label="Counterfactual", round_to=None, **kwargs):
        """
        Plot the results

        :param round_to:
            Number of decimals used to round results. Defaults to 2. Use "none" to return raw numbers.
        """
        fig, ax = plt.subplots(3, 1, sharex=True, figsize=(7, 8))

        # TOP PLOT --------------------------------------------------
        # pre-intervention period
        h_line, h_patch = plot_xY(
            self.datapre.index,
            self.pre_pred["posterior_predictive"].mu,
            ax=ax[0],
            plot_hdi_kwargs={"color": "C0"},
        )
        handles = [(h_line, h_patch)]
        labels = ["Pre-intervention period"]

        (h,) = ax[0].plot(self.datapre.index, self.pre_y, "k.", label="Observations")
        handles.append(h)
        labels.append("Observations")

        # post intervention period
        h_line, h_patch = plot_xY(
            self.datapost.index,
            self.post_pred["posterior_predictive"].mu,
            ax=ax[0],
            plot_hdi_kwargs={"color": "C1"},
        )
        handles.append((h_line, h_patch))
        labels.append(counterfactual_label)

        ax[0].plot(self.datapost.index, self.post_y, "k.")
        # Shaded causal effect
        h = ax[0].fill_between(
            self.datapost.index,
            y1=az.extract(
                self.post_pred, group="posterior_predictive", var_names="mu"
            ).mean("sample"),
            y2=np.squeeze(self.post_y),
            color="C0",
            alpha=0.25,
        )
        handles.append(h)
        labels.append("Causal impact")

        ax[0].set(
            title=f"""
            Pre-intervention Bayesian $R^2$: {round_num(self.score.r2, round_to)}
            (std = {round_num(self.score.r2_std, round_to)})
            """
        )

        # MIDDLE PLOT -----------------------------------------------
        plot_xY(
            self.datapre.index,
            self.pre_impact,
            ax=ax[1],
            plot_hdi_kwargs={"color": "C0"},
        )
        plot_xY(
            self.datapost.index,
            self.post_impact,
            ax=ax[1],
            plot_hdi_kwargs={"color": "C1"},
        )
        ax[1].axhline(y=0, c="k")
        ax[1].fill_between(
            self.datapost.index,
            y1=self.post_impact.mean(["chain", "draw"]),
            color="C0",
            alpha=0.25,
            label="Causal impact",
        )
        ax[1].set(title="Causal Impact")

        # BOTTOM PLOT -----------------------------------------------
        ax[2].set(title="Cumulative Causal Impact")
        plot_xY(
            self.datapost.index,
            self.post_impact_cumulative,
            ax=ax[2],
            plot_hdi_kwargs={"color": "C1"},
        )
        ax[2].axhline(y=0, c="k")

        # Intervention line
        for i in [0, 1, 2]:
            ax[i].axvline(
                x=self.treatment_time,
                ls="-",
                lw=3,
                color="r",
            )

        ax[0].legend(
            handles=(h_tuple for h_tuple in handles),
            labels=labels,
            fontsize=LEGEND_FONT_SIZE,
        )

        return fig, ax

    def summary(self, round_to=None) -> None:
        """
        Print text output summarising the results

        :param round_to:
            Number of decimals used to round results. Defaults to 2. Use "none" to return raw numbers.
        """

        print(f"{self.expt_type:=^80}")
        print(f"Formula: {self.formula}")
        # TODO: extra experiment specific outputs here
        self.print_coefficients(round_to)


class InterruptedTimeSeries(PrePostFit):
    """
    A wrapper around PrePostFit class

    :param data:
        A pandas dataframe
    :param treatment_time:
        The time when treatment occured, should be in reference to the data index
    :param formula:
        A statistical model formula
    :param model:
        A PyMC model

    Example
    --------
    >>> import causalpy as cp
    >>> df = (
    ...     cp.load_data("its")
    ...     .assign(date=lambda x: pd.to_datetime(x["date"]))
    ...     .set_index("date")
    ... )
    >>> treatment_time = pd.to_datetime("2017-01-01")
    >>> seed = 42
    >>> result = cp.pymc_experiments.InterruptedTimeSeries(
    ...     df,
    ...     treatment_time,
    ...     formula="y ~ 1 + t + C(month)",
    ...     model=cp.pymc_models.LinearRegression(
    ...         sample_kwargs={
    ...             "target_accept": 0.95,
    ...             "random_seed": seed,
    ...             "progressbar": False,
    ...         }
    ...     )
    ... )
    """

    expt_type = "Interrupted Time Series"


class SyntheticControl(PrePostFit):
    """A wrapper around the PrePostFit class

    :param data:
        A pandas dataframe
    :param treatment_time:
        The time when treatment occured, should be in reference to the data index
    :param formula:
        A statistical model formula
    :param model:
        A PyMC model

    Example
    --------
    >>> import causalpy as cp
    >>> df = cp.load_data("sc")
    >>> treatment_time = 70
    >>> seed = 42
    >>> result = cp.pymc_experiments.SyntheticControl(
    ...     df,
    ...     treatment_time,
    ...     formula="actual ~ 0 + a + b + c + d + e + f + g",
    ...     model=cp.pymc_models.WeightedSumFitter(
    ...         sample_kwargs={
    ...             "target_accept": 0.95,
    ...             "random_seed": seed,
    ...             "progressbar": False,
    ...         }
    ...     ),
    ... )
    """

    expt_type = "Synthetic Control"

    def plot(self, plot_predictors=False, **kwargs):
        """Plot the results

        :param round_to:
            Number of decimals used to round results. Defaults to 2. Use "none" to return raw numbers.
        """
        fig, ax = super().plot(counterfactual_label="Synthetic control", **kwargs)
        if plot_predictors:
            # plot control units as well
            ax[0].plot(self.datapre.index, self.pre_X, "-", c=[0.8, 0.8, 0.8], zorder=1)
            ax[0].plot(
                self.datapost.index, self.post_X, "-", c=[0.8, 0.8, 0.8], zorder=1
            )
        return fig, ax


class DifferenceInDifferences(ExperimentalDesign):
    """A class to analyse data from Difference in Difference settings.

    .. note::

        There is no pre/post intervention data distinction for DiD, we fit all the
        data available.
    :param data:
        A pandas dataframe
    :param formula:
        A statistical model formula
    :param time_variable_name:
        Name of the data column for the time variable
    :param group_variable_name:
        Name of the data column for the group variable
    :param model:
        A PyMC model for difference in differences

    Example
    --------
    >>> import causalpy as cp
    >>> df = cp.load_data("did")
    >>> seed = 42
    >>> result = cp.pymc_experiments.DifferenceInDifferences(
    ...     df,
    ...     formula="y ~ 1 + group*post_treatment",
    ...     time_variable_name="t",
    ...     group_variable_name="group",
    ...     model=cp.pymc_models.LinearRegression(
    ...         sample_kwargs={
    ...             "target_accept": 0.95,
    ...             "random_seed": seed,
    ...             "progressbar": False,
    ...         }
    ...     )
    ...  )
    """

    def __init__(
        self,
        data: pd.DataFrame,
        formula: str,
        time_variable_name: str,
        group_variable_name: str,
        model=None,
        **kwargs,
    ):
        super().__init__(model=model, **kwargs)
        self.data = data
        self.expt_type = "Difference in Differences"
        self.formula = formula
        self.time_variable_name = time_variable_name
        self.group_variable_name = group_variable_name
        self._input_validation()

        y, X = dmatrices(formula, self.data)
        self._y_design_info = y.design_info
        self._x_design_info = X.design_info
        self.labels = X.design_info.column_names
        self.y, self.X = np.asarray(y), np.asarray(X)
        self.outcome_variable_name = y.design_info.column_names[0]

        COORDS = {"coeffs": self.labels, "obs_indx": np.arange(self.X.shape[0])}
        self.model.fit(X=self.X, y=self.y, coords=COORDS)

        # predicted outcome for control group
        self.x_pred_control = (
            self.data
            # just the untreated group
            .query(f"{self.group_variable_name} == 0")
            # drop the outcome variable
            .drop(self.outcome_variable_name, axis=1)
            # We may have multiple units per time point, we only want one time point
            .groupby(self.time_variable_name)
            .first()
            .reset_index()
        )
        assert not self.x_pred_control.empty
        (new_x,) = build_design_matrices([self._x_design_info], self.x_pred_control)
        self.y_pred_control = self.model.predict(np.asarray(new_x))

        # predicted outcome for treatment group
        self.x_pred_treatment = (
            self.data
            # just the treated group
            .query(f"{self.group_variable_name} == 1")
            # drop the outcome variable
            .drop(self.outcome_variable_name, axis=1)
            # We may have multiple units per time point, we only want one time point
            .groupby(self.time_variable_name)
            .first()
            .reset_index()
        )
        assert not self.x_pred_treatment.empty
        (new_x,) = build_design_matrices([self._x_design_info], self.x_pred_treatment)
        self.y_pred_treatment = self.model.predict(np.asarray(new_x))

        # predicted outcome for counterfactual. This is given by removing the influence
        # of the interaction term between the group and the post_treatment variable
        self.x_pred_counterfactual = (
            self.data
            # just the treated group
            .query(f"{self.group_variable_name} == 1")
            # just the treatment period(s)
            .query("post_treatment == True")
            # drop the outcome variable
            .drop(self.outcome_variable_name, axis=1)
            # We may have multiple units per time point, we only want one time point
            .groupby(self.time_variable_name)
            .first()
            .reset_index()
        )
        assert not self.x_pred_counterfactual.empty
        (new_x,) = build_design_matrices(
            [self._x_design_info], self.x_pred_counterfactual, return_type="dataframe"
        )
        # INTERVENTION: set the interaction term between the group and the
        # post_treatment variable to zero. This is the counterfactual.
        for i, label in enumerate(self.labels):
            if "post_treatment" in label and self.group_variable_name in label:
                new_x.iloc[:, i] = 0
        self.y_pred_counterfactual = self.model.predict(np.asarray(new_x))

        # calculate causal impact.
        # This is the coefficient on the interaction term
        coeff_names = self.idata.posterior.coords["coeffs"].data
        for i, label in enumerate(coeff_names):
            if "post_treatment" in label and self.group_variable_name in label:
                self.causal_impact = self.idata.posterior["beta"].isel({"coeffs": i})

    def _input_validation(self):
        """Validate the input data and model formula for correctness"""
        if "post_treatment" not in self.formula:
            raise FormulaException(
                "A predictor called `post_treatment` should be in the formula"
            )

        if "post_treatment" not in self.data.columns:
            raise DataException(
                "Require a boolean column labelling observations which are `treated`"
            )

        if "unit" not in self.data.columns:
            raise DataException(
                "Require a `unit` column to label unique units. This is used for plotting purposes"  # noqa: E501
            )

        if _is_variable_dummy_coded(self.data[self.group_variable_name]) is False:
            raise DataException(
                f"""The grouping variable {self.group_variable_name} should be dummy
                coded. Consisting of 0's and 1's only."""
            )

    def plot(self, round_to=None):
        """Plot the results.

        :param round_to:
            Number of decimals used to round results. Defaults to 2. Use "none" to return raw numbers.
        """
        fig, ax = plt.subplots()

        # Plot raw data
        sns.scatterplot(
            self.data,
            x=self.time_variable_name,
            y=self.outcome_variable_name,
            hue=self.group_variable_name,
            alpha=1,
            legend=False,
            markers=True,
            ax=ax,
        )

        # Plot model fit to control group
        time_points = self.x_pred_control[self.time_variable_name].values
        h_line, h_patch = plot_xY(
            time_points,
            self.y_pred_control.posterior_predictive.mu,
            ax=ax,
            plot_hdi_kwargs={"color": "C0"},
            label="Control group",
        )
        handles = [(h_line, h_patch)]
        labels = ["Control group"]

        # Plot model fit to treatment group
        time_points = self.x_pred_control[self.time_variable_name].values
        h_line, h_patch = plot_xY(
            time_points,
            self.y_pred_treatment.posterior_predictive.mu,
            ax=ax,
            plot_hdi_kwargs={"color": "C1"},
            label="Treatment group",
        )
        handles.append((h_line, h_patch))
        labels.append("Treatment group")

        # Plot counterfactual - post-test for treatment group IF no treatment
        # had occurred.
        time_points = self.x_pred_counterfactual[self.time_variable_name].values
        if len(time_points) == 1:
            parts = ax.violinplot(
                az.extract(
                    self.y_pred_counterfactual,
                    group="posterior_predictive",
                    var_names="mu",
                ).values.T,
                positions=self.x_pred_counterfactual[self.time_variable_name].values,
                showmeans=False,
                showmedians=False,
                widths=0.2,
            )
            for pc in parts["bodies"]:
                pc.set_facecolor("C0")
                pc.set_edgecolor("None")
                pc.set_alpha(0.5)
        else:
            h_line, h_patch = plot_xY(
                time_points,
                self.y_pred_counterfactual.posterior_predictive.mu,
                ax=ax,
                plot_hdi_kwargs={"color": "C2"},
                label="Counterfactual",
            )
            handles.append((h_line, h_patch))
            labels.append("Counterfactual")

        # arrow to label the causal impact
        self._plot_causal_impact_arrow(ax)

        # formatting
        ax.set(
            xticks=self.x_pred_treatment[self.time_variable_name].values,
            title=self._causal_impact_summary_stat(round_to),
        )
        ax.legend(
            handles=(h_tuple for h_tuple in handles),
            labels=labels,
            fontsize=LEGEND_FONT_SIZE,
        )
        return fig, ax

    def _plot_causal_impact_arrow(self, ax):
        """
        draw a vertical arrow between `y_pred_counterfactual` and
        `y_pred_counterfactual`
        """
        # Calculate y values to plot the arrow between
        y_pred_treatment = (
            self.y_pred_treatment["posterior_predictive"]
            .mu.isel({"obs_ind": 1})
            .mean()
            .data
        )
        y_pred_counterfactual = (
            self.y_pred_counterfactual["posterior_predictive"].mu.mean().data
        )
        # Calculate the x position to plot at
        # Note that we force to be float to avoid a type error using np.ptp with boolean
        # values
        diff = np.ptp(
            np.array(self.x_pred_treatment[self.time_variable_name].values).astype(
                float
            )
        )
        x = np.max(self.x_pred_treatment[self.time_variable_name].values) + 0.1 * diff
        # Plot the arrow
        ax.annotate(
            "",
            xy=(x, y_pred_counterfactual),
            xycoords="data",
            xytext=(x, y_pred_treatment),
            textcoords="data",
            arrowprops={"arrowstyle": "<-", "color": "green", "lw": 3},
        )
        # Plot text annotation next to arrow
        ax.annotate(
            "causal\nimpact",
            xy=(x, np.mean([y_pred_counterfactual, y_pred_treatment])),
            xycoords="data",
            xytext=(5, 0),
            textcoords="offset points",
            color="green",
            va="center",
        )

    def _causal_impact_summary_stat(self, round_to=None) -> str:
        """Computes the mean and 94% credible interval bounds for the causal impact."""
        percentiles = self.causal_impact.quantile([0.03, 1 - 0.03]).values
        ci = (
            "$CI_{94\\%}$"
            + f"[{round_num(percentiles[0], round_to)}, {round_num(percentiles[1], round_to)}]"
        )
        causal_impact = f"{round_num(self.causal_impact.mean(), round_to)}, "
        return f"Causal impact = {causal_impact + ci}"

    def summary(self, round_to=None) -> None:
        """
        Print text output summarising the results.

        :param round_to:
            Number of decimals used to round results. Defaults to 2. Use "none" to return raw numbers.
        """

        print(f"{self.expt_type:=^80}")
        print(f"Formula: {self.formula}")
        print("\nResults:")
        print(round_num(self._causal_impact_summary_stat(), round_to))
        self.print_coefficients(round_to)


class RegressionDiscontinuity(ExperimentalDesign):
    """
    A class to analyse sharp regression discontinuity experiments.

    :param data:
        A pandas dataframe
    :param formula:
        A statistical model formula
    :param treatment_threshold:
        A scalar threshold value at which the treatment is applied
    :param model:
        A PyMC model
    :param running_variable_name:
        The name of the predictor variable that the treatment threshold is based upon
    :param epsilon:
        A small scalar value which determines how far above and below the treatment
        threshold to evaluate the causal impact.
    :param bandwidth:
        Data outside of the bandwidth (relative to the discontinuity) is not used to fit
        the model.

    Example
    --------
    >>> import causalpy as cp
    >>> df = cp.load_data("rd")
    >>> seed = 42
    >>> result = cp.pymc_experiments.RegressionDiscontinuity(
    ...     df,
    ...     formula="y ~ 1 + x + treated + x:treated",
    ...     model=cp.pymc_models.LinearRegression(
    ...         sample_kwargs={
    ...             "draws": 100,
    ...             "target_accept": 0.95,
    ...             "random_seed": seed,
    ...             "progressbar": False,
    ...         },
    ...     ),
    ...     treatment_threshold=0.5,
    ... )
<<<<<<< HEAD
    >>> result.summary(round_to=1) # doctest: +NUMBER
    ============================Regression Discontinuity============================
    Formula: y ~ 1 + x + treated + x:treated
    Running variable: x
    Threshold on running variable: 0.5
    <BLANKLINE>
    Results:
    Discontinuity at threshold = 0.9
    Model coefficients:
    Intercept                     0.09, 94% HDI [-0.001, 0.2]
    treated[T.True]               2, 94% HDI [2, 3]
    x                             1, 94% HDI [1, 2]
    x:treated[T.True]             -3, 94% HDI [-4, -2]
    sigma                         0.4, 94% HDI [0.3, 0.4]
=======
>>>>>>> 4772b349
    """

    def __init__(
        self,
        data: pd.DataFrame,
        formula: str,
        treatment_threshold: float,
        model=None,
        running_variable_name: str = "x",
        epsilon: float = 0.001,
        bandwidth: float = np.inf,
        **kwargs,
    ):
        super().__init__(model=model, **kwargs)
        self.expt_type = "Regression Discontinuity"
        self.data = data
        self.formula = formula
        self.running_variable_name = running_variable_name
        self.treatment_threshold = treatment_threshold
        self.epsilon = epsilon
        self.bandwidth = bandwidth
        self._input_validation()

        if self.bandwidth is not np.inf:
            fmin = self.treatment_threshold - self.bandwidth
            fmax = self.treatment_threshold + self.bandwidth
            filtered_data = self.data.query(f"{fmin} <= x <= {fmax}")
            if len(filtered_data) <= 10:
                warnings.warn(
                    f"Choice of bandwidth parameter has lead to only {len(filtered_data)} remaining datapoints. Consider increasing the bandwidth parameter.",  # noqa: E501
                    UserWarning,
                )
            y, X = dmatrices(formula, filtered_data)
        else:
            y, X = dmatrices(formula, self.data)

        self._y_design_info = y.design_info
        self._x_design_info = X.design_info
        self.labels = X.design_info.column_names
        self.y, self.X = np.asarray(y), np.asarray(X)
        self.outcome_variable_name = y.design_info.column_names[0]

        # DEVIATION FROM SKL EXPERIMENT CODE =============================
        # fit the model to the observed (pre-intervention) data
        COORDS = {"coeffs": self.labels, "obs_indx": np.arange(self.X.shape[0])}
        self.model.fit(X=self.X, y=self.y, coords=COORDS)
        # ================================================================

        # score the goodness of fit to all data
        self.score = self.model.score(X=self.X, y=self.y)

        # get the model predictions of the observed data
        if self.bandwidth is not np.inf:
            xi = np.linspace(fmin, fmax, 200)
        else:
            xi = np.linspace(
                np.min(self.data[self.running_variable_name]),
                np.max(self.data[self.running_variable_name]),
                200,
            )
        self.x_pred = pd.DataFrame(
            {self.running_variable_name: xi, "treated": self._is_treated(xi)}
        )
        (new_x,) = build_design_matrices([self._x_design_info], self.x_pred)
        self.pred = self.model.predict(X=np.asarray(new_x))

        # calculate discontinuity by evaluating the difference in model expectation on
        # either side of the discontinuity
        # NOTE: `"treated": np.array([0, 1])`` assumes treatment is applied above
        # (not below) the threshold
        self.x_discon = pd.DataFrame(
            {
                self.running_variable_name: np.array(
                    [
                        self.treatment_threshold - self.epsilon,
                        self.treatment_threshold + self.epsilon,
                    ]
                ),
                "treated": np.array([0, 1]),
            }
        )
        (new_x,) = build_design_matrices([self._x_design_info], self.x_discon)
        self.pred_discon = self.model.predict(X=np.asarray(new_x))
        self.discontinuity_at_threshold = (
            self.pred_discon["posterior_predictive"].sel(obs_ind=1)["mu"]
            - self.pred_discon["posterior_predictive"].sel(obs_ind=0)["mu"]
        )

    def _input_validation(self):
        """Validate the input data and model formula for correctness"""
        if "treated" not in self.formula:
            raise FormulaException(
                "A predictor called `treated` should be in the formula"
            )

        if _is_variable_dummy_coded(self.data["treated"]) is False:
            raise DataException(
                """The treated variable should be dummy coded. Consisting of 0's and 1's only."""  # noqa: E501
            )

    def _is_treated(self, x):
        """Returns ``True`` if `x` is greater than or equal to the treatment threshold.

        .. warning::

            Assumes treatment is given to those ABOVE the treatment threshold.
        """
        return np.greater_equal(x, self.treatment_threshold)

    def plot(self, round_to=None):
        """
        Plot the results

        :param round_to:
            Number of decimals used to round results. Defaults to 2. Use "none" to return raw numbers.
        """
        fig, ax = plt.subplots()
        # Plot raw data
        sns.scatterplot(
            self.data,
            x=self.running_variable_name,
            y=self.outcome_variable_name,
            c="k",
            ax=ax,
        )

        # Plot model fit to data
        h_line, h_patch = plot_xY(
            self.x_pred[self.running_variable_name],
            self.pred["posterior_predictive"].mu,
            ax=ax,
            plot_hdi_kwargs={"color": "C1"},
        )
        handles = [(h_line, h_patch)]
        labels = ["Posterior mean"]

        # create strings to compose title
        title_info = f"{round_num(self.score.r2, round_to)} (std = {round_num(self.score.r2_std, round_to)})"
        r2 = f"Bayesian $R^2$ on all data = {title_info}"
        percentiles = self.discontinuity_at_threshold.quantile([0.03, 1 - 0.03]).values
        ci = (
            r"$CI_{94\%}$"
            + f"[{round_num(percentiles[0], round_to)}, {round_num(percentiles[1], round_to)}]"
        )
        discon = f"""
            Discontinuity at threshold = {round_num(self.discontinuity_at_threshold.mean(), round_to)},
            """
        ax.set(title=r2 + "\n" + discon + ci)
        # Intervention line
        ax.axvline(
            x=self.treatment_threshold,
            ls="-",
            lw=3,
            color="r",
            label="treatment threshold",
        )
        ax.legend(
            handles=(h_tuple for h_tuple in handles),
            labels=labels,
            fontsize=LEGEND_FONT_SIZE,
        )
        return fig, ax

    def summary(self, round_to: None) -> None:
        """
        Print text output summarising the results

        :param round_to:
            Number of decimals used to round results. Defaults to 2. Use "none" to return raw numbers.
        """

        print(f"{self.expt_type:=^80}")
        print(f"Formula: {self.formula}")
        print(f"Running variable: {self.running_variable_name}")
        print(f"Threshold on running variable: {self.treatment_threshold}")
        print("\nResults:")
        print(
            f"Discontinuity at threshold = {round_num(self.discontinuity_at_threshold.mean(), round_to)}"
        )
        self.print_coefficients(round_to)


class RegressionKink(ExperimentalDesign):
    """
    A class to analyse sharp regression kink experiments.

    :param data:
        A pandas dataframe
    :param formula:
        A statistical model formula
    :param kink_point:
        A scalar threshold value at which there is a change in the first derivative of
        the assignment function
    :param model:
        A PyMC model
    :param running_variable_name:
        The name of the predictor variable that the kink_point is based upon
    :param epsilon:
        A small scalar value which determines how far above and below the kink point to
        evaluate the causal impact.
    :param bandwidth:
        Data outside of the bandwidth (relative to the discontinuity) is not used to fit
        the model.
    """

    def __init__(
        self,
        data: pd.DataFrame,
        formula: str,
        kink_point: float,
        model=None,
        running_variable_name: str = "x",
        epsilon: float = 0.001,
        bandwidth: float = np.inf,
        **kwargs,
    ):
        super().__init__(model=model, **kwargs)
        self.expt_type = "Regression Kink"
        self.data = data
        self.formula = formula
        self.running_variable_name = running_variable_name
        self.kink_point = kink_point
        self.epsilon = epsilon
        self.bandwidth = bandwidth
        self._input_validation()

        if self.bandwidth is not np.inf:
            fmin = self.kink_point - self.bandwidth
            fmax = self.kink_point + self.bandwidth
            filtered_data = self.data.query(f"{fmin} <= x <= {fmax}")
            if len(filtered_data) <= 10:
                warnings.warn(
                    f"Choice of bandwidth parameter has lead to only {len(filtered_data)} remaining datapoints. Consider increasing the bandwidth parameter.",  # noqa: E501
                    UserWarning,
                )
            y, X = dmatrices(formula, filtered_data)
        else:
            y, X = dmatrices(formula, self.data)

        self._y_design_info = y.design_info
        self._x_design_info = X.design_info
        self.labels = X.design_info.column_names
        self.y, self.X = np.asarray(y), np.asarray(X)
        self.outcome_variable_name = y.design_info.column_names[0]

        COORDS = {"coeffs": self.labels, "obs_indx": np.arange(self.X.shape[0])}
        self.model.fit(X=self.X, y=self.y, coords=COORDS)

        # score the goodness of fit to all data
        self.score = self.model.score(X=self.X, y=self.y)

        # get the model predictions of the observed data
        if self.bandwidth is not np.inf:
            xi = np.linspace(fmin, fmax, 200)
        else:
            xi = np.linspace(
                np.min(self.data[self.running_variable_name]),
                np.max(self.data[self.running_variable_name]),
                200,
            )
        self.x_pred = pd.DataFrame(
            {self.running_variable_name: xi, "treated": self._is_treated(xi)}
        )
        (new_x,) = build_design_matrices([self._x_design_info], self.x_pred)
        self.pred = self.model.predict(X=np.asarray(new_x))

        # evaluate gradient change around kink point
        mu_kink_left, mu_kink, mu_kink_right = self._probe_kink_point()
        self.gradient_change = self._eval_gradient_change(
            mu_kink_left, mu_kink, mu_kink_right, epsilon
        )

    @staticmethod
    def _eval_gradient_change(mu_kink_left, mu_kink, mu_kink_right, epsilon):
        """Evaluate the gradient change at the kink point.
        It works by evaluating the model below the kink point, at the kink point,
        and above the kink point.
        This is a static method for ease of testing.
        """
        gradient_left = (mu_kink - mu_kink_left) / epsilon
        gradient_right = (mu_kink_right - mu_kink) / epsilon
        gradient_change = gradient_right - gradient_left
        return gradient_change

    def _probe_kink_point(self):
        # Create a dataframe to evaluate predicted outcome at the kink point and either
        # side
        x_predict = pd.DataFrame(
            {
                self.running_variable_name: np.array(
                    [
                        self.kink_point - self.epsilon,
                        self.kink_point,
                        self.kink_point + self.epsilon,
                    ]
                ),
                "treated": np.array([0, 1, 1]),
            }
        )
        (new_x,) = build_design_matrices([self._x_design_info], x_predict)
        predicted = self.model.predict(X=np.asarray(new_x))
        # extract predicted mu values
        mu_kink_left = predicted["posterior_predictive"].sel(obs_ind=0)["mu"]
        mu_kink = predicted["posterior_predictive"].sel(obs_ind=1)["mu"]
        mu_kink_right = predicted["posterior_predictive"].sel(obs_ind=2)["mu"]
        return mu_kink_left, mu_kink, mu_kink_right

    def _input_validation(self):
        """Validate the input data and model formula for correctness"""
        if "treated" not in self.formula:
            raise FormulaException(
                "A predictor called `treated` should be in the formula"
            )

        if _is_variable_dummy_coded(self.data["treated"]) is False:
            raise DataException(
                """The treated variable should be dummy coded. Consisting of 0's and 1's only."""  # noqa: E501
            )

        if self.bandwidth <= 0:
            raise ValueError("The bandwidth must be greater than zero.")

        if self.epsilon <= 0:
            raise ValueError("Epsilon must be greater than zero.")

    def _is_treated(self, x):
        """Returns ``True`` if `x` is greater than or equal to the treatment threshold."""  # noqa: E501
        return np.greater_equal(x, self.kink_point)

    def plot(self, round_to=None):
        """
        Plot the results

        :param round_to:
            Number of decimals used to round results. Defaults to 2. Use "none" to return raw numbers.
        """
        fig, ax = plt.subplots()
        # Plot raw data
        sns.scatterplot(
            self.data,
            x=self.running_variable_name,
            y=self.outcome_variable_name,
            c="k",  # hue="treated",
            ax=ax,
        )

        # Plot model fit to data
        h_line, h_patch = plot_xY(
            self.x_pred[self.running_variable_name],
            self.pred["posterior_predictive"].mu,
            ax=ax,
            plot_hdi_kwargs={"color": "C1"},
        )
        handles = [(h_line, h_patch)]
        labels = ["Posterior mean"]

        # create strings to compose title
        title_info = f"{round_num(self.score.r2, round_to)} (std = {round_num(self.score.r2_std, round_to)})"
        r2 = f"Bayesian $R^2$ on all data = {title_info}"
        percentiles = self.gradient_change.quantile([0.03, 1 - 0.03]).values
        ci = (
            r"$CI_{94\%}$"
            + f"[{round_num(percentiles[0], round_to)}, {round_num(percentiles[1], round_to)}]"
        )
        grad_change = f"""
            Change in gradient = {round_num(self.gradient_change.mean(), round_to)},
            """
        ax.set(title=r2 + "\n" + grad_change + ci)
        # Intervention line
        ax.axvline(
            x=self.kink_point,
            ls="-",
            lw=3,
            color="r",
            label="treatment threshold",
        )
        ax.legend(
            handles=(h_tuple for h_tuple in handles),
            labels=labels,
            fontsize=LEGEND_FONT_SIZE,
        )
        return fig, ax

    def summary(self, round_to=None) -> None:
        """
        Print text output summarising the results

        :param round_to:
            Number of decimals used to round results. Defaults to 2. Use "none" to return raw numbers.
        """

        print(
            f"""
        {self.expt_type:=^80}
        Formula: {self.formula}
        Running variable: {self.running_variable_name}
        Kink point on running variable: {self.kink_point}

        Results:
        Change in slope at kink point = {round_num(self.gradient_change.mean(), round_to)}
        """
        )
        self.print_coefficients(round_to)


class PrePostNEGD(ExperimentalDesign):
    """
    A class to analyse data from pretest/posttest designs

    :param data:
        A pandas dataframe
    :param formula:
        A statistical model formula
    :param group_variable_name:
        Name of the column in data for the group variable, should be either
        binary or boolean
    :param pretreatment_variable_name:
        Name of the column in data for the pretreatment variable
    :param model:
        A PyMC model

    Example
    --------
    >>> import causalpy as cp
    >>> df = cp.load_data("anova1")
    >>> seed = 42
    >>> result = cp.pymc_experiments.PrePostNEGD(
    ...     df,
    ...     formula="post ~ 1 + C(group) + pre",
    ...     group_variable_name="group",
    ...     pretreatment_variable_name="pre",
    ...     model=cp.pymc_models.LinearRegression(
    ...         sample_kwargs={
    ...             "target_accept": 0.95,
    ...             "random_seed": seed,
    ...             "progressbar": False,
    ...         }
    ...     )
    ... )
    >>> result.summary(round_to=1) # doctest: +NUMBER
    ==================Pretest/posttest Nonequivalent Group Design===================
    Formula: post ~ 1 + C(group) + pre
    <BLANKLINE>
    Results:
    Causal impact = 2, $CI_{94%}$[2, 2]
    Model coefficients:
    Intercept                     -0.5, 94% HDI [-1, 0.2]
    C(group)[T.1]                 2, 94% HDI [2, 2]
    pre                           1, 94% HDI [1, 1]
    sigma                         0.5, 94% HDI [0.5, 0.6]
    """

    def __init__(
        self,
        data: pd.DataFrame,
        formula: str,
        group_variable_name: str,
        pretreatment_variable_name: str,
        model=None,
        **kwargs,
    ):
        super().__init__(model=model, **kwargs)
        self.data = data
        self.expt_type = "Pretest/posttest Nonequivalent Group Design"
        self.formula = formula
        self.group_variable_name = group_variable_name
        self.pretreatment_variable_name = pretreatment_variable_name
        self._input_validation()

        y, X = dmatrices(formula, self.data)
        self._y_design_info = y.design_info
        self._x_design_info = X.design_info
        self.labels = X.design_info.column_names
        self.y, self.X = np.asarray(y), np.asarray(X)
        self.outcome_variable_name = y.design_info.column_names[0]

        # fit the model to the observed (pre-intervention) data
        COORDS = {"coeffs": self.labels, "obs_indx": np.arange(self.X.shape[0])}
        self.model.fit(X=self.X, y=self.y, coords=COORDS)

        # Calculate the posterior predictive for the treatment and control for an
        # interpolated set of pretest values
        # get the model predictions of the observed data
        self.pred_xi = np.linspace(
            np.min(self.data[self.pretreatment_variable_name]),
            np.max(self.data[self.pretreatment_variable_name]),
            200,
        )
        # untreated
        x_pred_untreated = pd.DataFrame(
            {
                self.pretreatment_variable_name: self.pred_xi,
                self.group_variable_name: np.zeros(self.pred_xi.shape),
            }
        )
        (new_x_untreated,) = build_design_matrices(
            [self._x_design_info], x_pred_untreated
        )
        self.pred_untreated = self.model.predict(X=np.asarray(new_x_untreated))
        # treated
        x_pred_treated = pd.DataFrame(
            {
                self.pretreatment_variable_name: self.pred_xi,
                self.group_variable_name: np.ones(self.pred_xi.shape),
            }
        )
        (new_x_treated,) = build_design_matrices([self._x_design_info], x_pred_treated)
        self.pred_treated = self.model.predict(X=np.asarray(new_x_treated))

        # Evaluate causal impact as equal to the trestment effect
        self.causal_impact = self.idata.posterior["beta"].sel(
            {"coeffs": self._get_treatment_effect_coeff()}
        )

        # ================================================================

    def _input_validation(self) -> None:
        """Validate the input data and model formula for correctness"""
        if not _is_variable_dummy_coded(self.data[self.group_variable_name]):
            raise DataException(
                f"""
                There must be 2 levels of the grouping variable
                {self.group_variable_name}. I.e. the treated and untreated.
                """
            )

    def plot(self, round_to=None):
        """Plot the results

        :param round_to:
            Number of decimals used to round results. Defaults to 2. Use "none" to return raw numbers.
        """
        fig, ax = plt.subplots(
            2, 1, figsize=(7, 9), gridspec_kw={"height_ratios": [3, 1]}
        )

        # Plot raw data
        sns.scatterplot(
            x="pre",
            y="post",
            hue="group",
            alpha=0.5,
            data=self.data,
            legend=True,
            ax=ax[0],
        )
        ax[0].set(xlabel="Pretest", ylabel="Posttest")

        # plot posterior predictive of untreated
        h_line, h_patch = plot_xY(
            self.pred_xi,
            self.pred_untreated["posterior_predictive"].mu,
            ax=ax[0],
            plot_hdi_kwargs={"color": "C0"},
            label="Control group",
        )
        handles = [(h_line, h_patch)]
        labels = ["Control group"]

        # plot posterior predictive of treated
        h_line, h_patch = plot_xY(
            self.pred_xi,
            self.pred_treated["posterior_predictive"].mu,
            ax=ax[0],
            plot_hdi_kwargs={"color": "C1"},
            label="Treatment group",
        )
        handles.append((h_line, h_patch))
        labels.append("Treatment group")

        ax[0].legend(
            handles=(h_tuple for h_tuple in handles),
            labels=labels,
            fontsize=LEGEND_FONT_SIZE,
        )

        # Plot estimated caual impact / treatment effect
        az.plot_posterior(self.causal_impact, ref_val=0, ax=ax[1], round_to=round_to)
        ax[1].set(title="Estimated treatment effect")
        return fig, ax

    def _causal_impact_summary_stat(self, round_to) -> str:
        """Computes the mean and 94% credible interval bounds for the causal impact."""
        percentiles = self.causal_impact.quantile([0.03, 1 - 0.03]).values
        ci = (
            r"$CI_{94%}$"
            + f"[{round_num(percentiles[0], round_to)}, {round_num(percentiles[1], round_to)}]"
        )
        causal_impact = f"{round_num(self.causal_impact.mean(), round_to)}, "
        return f"Causal impact = {causal_impact + ci}"

    def summary(self, round_to=None) -> None:
        """
        Print text output summarising the results

        :param round_to:
            Number of decimals used to round results. Defaults to 2. Use "none" to return raw numbers.
        """

        print(f"{self.expt_type:=^80}")
        print(f"Formula: {self.formula}")
        print("\nResults:")
        # TODO: extra experiment specific outputs here
        print(self._causal_impact_summary_stat(round_to))
        self.print_coefficients(round_to)

    def _get_treatment_effect_coeff(self) -> str:
        """Find the beta regression coefficient corresponding to the
        group (i.e. treatment) effect.
        For example if self.group_variable_name is 'group' and
        the labels are `['Intercept', 'C(group)[T.1]', 'pre']`
        then we want `C(group)[T.1]`.
        """
        for label in self.labels:
            if (self.group_variable_name in label) & (":" not in label):
                return label

        raise NameError("Unable to find coefficient name for the treatment effect")


class InstrumentalVariable(ExperimentalDesign):
    """
    A class to analyse instrumental variable style experiments.

    :param instruments_data: A pandas dataframe of instruments
                             for our treatment variable. Should contain
                             instruments Z, and treatment t
    :param data: A pandas dataframe of covariates for fitting
                 the focal regression of interest. Should contain covariates X
                 including treatment t and outcome y
    :param instruments_formula: A statistical model formula for
                                the instrumental stage regression
                                e.g. t ~ 1 + z1 + z2 + z3
    :param formula: A statistical model formula for the \n
                    focal regression e.g. y ~ 1 + t + x1 + x2 + x3
    :param model: A PyMC model
    :param priors: An optional dictionary of priors for the
                   mus and sigmas of both regressions. If priors are not
                   specified we will substitue MLE estimates for the beta
                   coefficients. Greater control can be achieved
                   by specifying the priors directly e.g. priors = {
                                    "mus": [0, 0],
                                    "sigmas": [1, 1],
                                    "eta": 2,
                                    "lkj_sd": 2,
                                    }

    Example
    --------
    >>> import pandas as pd
    >>> import causalpy as cp
    >>> from causalpy.pymc_experiments import InstrumentalVariable
    >>> from causalpy.pymc_models import InstrumentalVariableRegression
    >>> import numpy as np
    >>> N = 100
    >>> e1 = np.random.normal(0, 3, N)
    >>> e2 = np.random.normal(0, 1, N)
    >>> Z = np.random.uniform(0, 1, N)
    >>> ## Ensure the endogeneity of the the treatment variable
    >>> X = -1 + 4 * Z + e2 + 2 * e1
    >>> y = 2 + 3 * X + 3 * e1
    >>> test_data = pd.DataFrame({"y": y, "X": X, "Z": Z})
    >>> sample_kwargs = {
    ...     "tune": 1,
    ...     "draws": 5,
    ...     "chains": 1,
    ...     "cores": 4,
    ...     "target_accept": 0.95,
    ...     "progressbar": False,
    ...     }
    >>> instruments_formula = "X  ~ 1 + Z"
    >>> formula = "y ~  1 + X"
    >>> instruments_data = test_data[["X", "Z"]]
    >>> data = test_data[["y", "X"]]
    >>> iv = InstrumentalVariable(
    ...         instruments_data=instruments_data,
    ...         data=data,
    ...         instruments_formula=instruments_formula,
    ...         formula=formula,
    ...         model=InstrumentalVariableRegression(sample_kwargs=sample_kwargs),
    ... )
    """

    def __init__(
        self,
        instruments_data: pd.DataFrame,
        data: pd.DataFrame,
        instruments_formula: str,
        formula: str,
        model=None,
        priors=None,
        **kwargs,
    ):
        super().__init__(model=model, **kwargs)
        self.expt_type = "Instrumental Variable Regression"
        self.data = data
        self.instruments_data = instruments_data
        self.formula = formula
        self.instruments_formula = instruments_formula
        self.model = model
        self._input_validation()

        y, X = dmatrices(formula, self.data)
        self._y_design_info = y.design_info
        self._x_design_info = X.design_info
        self.labels = X.design_info.column_names
        self.y, self.X = np.asarray(y), np.asarray(X)
        self.outcome_variable_name = y.design_info.column_names[0]

        t, Z = dmatrices(instruments_formula, self.instruments_data)
        self._t_design_info = t.design_info
        self._z_design_info = Z.design_info
        self.labels_instruments = Z.design_info.column_names
        self.t, self.Z = np.asarray(t), np.asarray(Z)
        self.instrument_variable_name = t.design_info.column_names[0]

        self.get_naive_OLS_fit()
        self.get_2SLS_fit()

        # fit the model to the data
        COORDS = {"instruments": self.labels_instruments, "covariates": self.labels}
        self.coords = COORDS
        if priors is None:
            priors = {
                "mus": [self.ols_beta_first_params, self.ols_beta_second_params],
                "sigmas": [1, 1],
                "eta": 2,
                "lkj_sd": 2,
            }
        self.priors = priors
        self.model.fit(
            X=self.X, Z=self.Z, y=self.y, t=self.t, coords=COORDS, priors=self.priors
        )

    def get_2SLS_fit(self):
        """
        Two Stage Least Squares Fit

        This function is called by the experiment, results are used for
        priors if none are provided.
        """
        first_stage_reg = sk_lin_reg().fit(self.Z, self.t)
        fitted_Z_values = first_stage_reg.predict(self.Z)
        X2 = self.data.copy(deep=True)
        X2[self.instrument_variable_name] = fitted_Z_values
        _, X2 = dmatrices(self.formula, X2)
        second_stage_reg = sk_lin_reg().fit(X=X2, y=self.y)
        betas_first = list(first_stage_reg.coef_[0][1:])
        betas_first.insert(0, first_stage_reg.intercept_[0])
        betas_second = list(second_stage_reg.coef_[0][1:])
        betas_second.insert(0, second_stage_reg.intercept_[0])
        self.ols_beta_first_params = betas_first
        self.ols_beta_second_params = betas_second
        self.first_stage_reg = first_stage_reg
        self.second_stage_reg = second_stage_reg

    def get_naive_OLS_fit(self):
        """
        Naive Ordinary Least Squares

        This function is called by the experiment.
        """
        ols_reg = sk_lin_reg().fit(self.X, self.y)
        beta_params = list(ols_reg.coef_[0][1:])
        beta_params.insert(0, ols_reg.intercept_[0])
        self.ols_beta_params = dict(zip(self._x_design_info.column_names, beta_params))
        self.ols_reg = ols_reg

    def _input_validation(self):
        """Validate the input data and model formula for correctness"""
        treatment = self.instruments_formula.split("~")[0]
        test = treatment.strip() in self.instruments_data.columns
        test = test & (treatment.strip() in self.data.columns)
        if not test:
            raise DataException(
                f"""
                The treatment variable:
                {treatment} must appear in the instrument_data to be used
                as an outcome variable and in the data object to be used as a covariate.
                """
            )
        Z = self.data[treatment.strip()]
        check_binary = len(np.unique(Z)) > 2
        if check_binary:
            warnings.warn(
                """Warning. The treatment variable is not Binary.
                This is not necessarily a problem but it violates
                the assumption of a simple IV experiment.
                The coefficients should be interpreted appropriately."""
            )<|MERGE_RESOLUTION|>--- conflicted
+++ resolved
@@ -145,20 +145,9 @@
     ==================================Pre-Post Fit==================================
     Formula: actual ~ 0 + a + g
     Model coefficients:
-<<<<<<< HEAD
-    a                             0.3, 94% HDI [0.3, 0.4]
-    b                             0.05, 94% HDI [0.009, 0.09]
-    c                             0.3, 94% HDI [0.3, 0.3]
-    d                             0.05, 94% HDI [0.01, 0.1]
-    e                             0.03, 94% HDI [0.001, 0.07]
-    f                             0.2, 94% HDI [0.1, 0.3]
-    g                             0.04, 94% HDI [0.003, 0.09]
-    sigma                         0.3, 94% HDI [0.2, 0.3]
-=======
     a                             0.6, 94% HDI [0.6, 0.6]
     g                             0.3, 94% HDI [0.3, 0.3]
     sigma                         0.7, 94% HDI [0.6, 0.9]
->>>>>>> 4772b349
     """
 
     def __init__(
@@ -799,23 +788,6 @@
     ...     ),
     ...     treatment_threshold=0.5,
     ... )
-<<<<<<< HEAD
-    >>> result.summary(round_to=1) # doctest: +NUMBER
-    ============================Regression Discontinuity============================
-    Formula: y ~ 1 + x + treated + x:treated
-    Running variable: x
-    Threshold on running variable: 0.5
-    <BLANKLINE>
-    Results:
-    Discontinuity at threshold = 0.9
-    Model coefficients:
-    Intercept                     0.09, 94% HDI [-0.001, 0.2]
-    treated[T.True]               2, 94% HDI [2, 3]
-    x                             1, 94% HDI [1, 2]
-    x:treated[T.True]             -3, 94% HDI [-4, -2]
-    sigma                         0.4, 94% HDI [0.3, 0.4]
-=======
->>>>>>> 4772b349
     """
 
     def __init__(
