"""
Experiment routines for PyMC models.

- ExperimentalDesign base class
- Pre-Post Fit
- Interrupted Time Series
- Synthetic Control
- Difference in differences
- Regression Discontinuity
- Pretest/Posttest Nonequivalent Group Design

"""

import warnings  # noqa: I001
from typing import Union, Dict

import arviz as az
import matplotlib.pyplot as plt
import numpy as np
import pandas as pd
import seaborn as sns
import xarray as xr
from patsy import build_design_matrices, dmatrices
from sklearn.linear_model import LinearRegression as sk_lin_reg

from causalpy.data_validation import (
    PrePostFitDataValidator,
    DiDDataValidator,
    RDDataValidator,
    RegressionKinkDataValidator,
    PrePostNEGDDataValidator,
    IVDataValidator,
)
from causalpy.plot_utils import plot_xY
<<<<<<< HEAD
from causalpy.utils import (
    _is_variable_dummy_coded,
    round_num,
    compute_bayesian_tail_probability,
)
=======
from causalpy.utils import round_num
>>>>>>> a63a7f96

LEGEND_FONT_SIZE = 12
az.style.use("arviz-darkgrid")


class ExperimentalDesign:
    """
    Base class for other experiment types

    See subclasses for examples of most methods
    """

    model = None
    expt_type = None

    def __init__(self, model=None, **kwargs):
        if model is not None:
            self.model = model
        if self.model is None:
            raise ValueError("fitting_model not set or passed.")

    @property
    def idata(self):
        """
        Access to the models InferenceData object
        """

        return self.model.idata

    def print_coefficients(self, round_to=None) -> None:
        """
        Prints the model coefficients

        :param round_to:
            Number of decimals used to round results. Defaults to 2. Use "None" to return raw numbers.

        Example
        --------
        >>> import causalpy as cp
        >>> df = cp.load_data("did")
        >>> seed = 42
        >>> result = cp.pymc_experiments.DifferenceInDifferences(
        ...     df,
        ...     formula="y ~ 1 + group*post_treatment",
        ...     time_variable_name="t",
        ...     group_variable_name="group",
        ...     model=cp.pymc_models.LinearRegression(
        ...             sample_kwargs={
        ...                 "draws": 2000,
        ...                 "random_seed": seed,
        ...                 "progressbar": False
        ...             }),
        ...  )
        >>> result.print_coefficients(round_to=1) # doctest: +NUMBER
        Model coefficients:
        Intercept                     1, 94% HDI [1, 1]
        post_treatment[T.True]        1, 94% HDI [0.9, 1]
        group                         0.2, 94% HDI [0.09, 0.2]
        group:post_treatment[T.True]  0.5, 94% HDI [0.4, 0.6]
        sigma                         0.08, 94% HDI [0.07, 0.1]
        """
        print("Model coefficients:")
        coeffs = az.extract(self.idata.posterior, var_names="beta")
        # Note: f"{name: <30}" pads the name with spaces so that we have alignment of
        # the stats despite variable names of different lengths
        for name in self.labels:
            coeff_samples = coeffs.sel(coeffs=name)
            print(
                f"{name: <30}{round_num(coeff_samples.mean().data, round_to)}, 94% HDI [{round_num(coeff_samples.quantile(0.03).data, round_to)}, {round_num(coeff_samples.quantile(1-0.03).data, round_to)}]"  # noqa: E501
            )
        # add coeff for measurement std
        coeff_samples = az.extract(self.model.idata.posterior, var_names="sigma")
        name = "sigma"
        print(
            f"{name: <30}{round_num(coeff_samples.mean().data, round_to)}, 94% HDI [{round_num(coeff_samples.quantile(0.03).data, round_to)}, {round_num(coeff_samples.quantile(1-0.03).data, round_to)}]"  # noqa: E501
        )


class PrePostFit(ExperimentalDesign, PrePostFitDataValidator):
    """
    A class to analyse quasi-experiments where parameter estimation is based on just
    the pre-intervention data.

    :param data:
        A pandas dataframe
    :param treatment_time:
        The time when treatment occured, should be in reference to the data index
    :param formula:
        A statistical model formula
    :param model:
        A PyMC model

    Example
    --------
    >>> import causalpy as cp
    >>> sc = cp.load_data("sc")
    >>> treatment_time = 70
    >>> seed = 42
    >>> result = cp.pymc_experiments.PrePostFit(
    ...     sc,
    ...     treatment_time,
    ...     formula="actual ~ 0 + a + g",
    ...     model=cp.pymc_models.WeightedSumFitter(
    ...         sample_kwargs={
    ...             "draws": 400,
    ...             "target_accept": 0.95,
    ...             "random_seed": seed,
    ...             "progressbar": False
    ...         }
    ...     ),
    ... )
    >>> result.summary(round_to=1) # doctest: +NUMBER
    ==================================Pre-Post Fit==================================
    Formula: actual ~ 0 + a + g
    Model coefficients:
    a                             0.6, 94% HDI [0.6, 0.6]
    g                             0.4, 94% HDI [0.4, 0.4]
    sigma                         0.8, 94% HDI [0.6, 0.9]
    """

    def __init__(
        self,
        data: pd.DataFrame,
        treatment_time: Union[int, float, pd.Timestamp],
        formula: str,
        model=None,
        **kwargs,
    ) -> None:
        super().__init__(model=model, **kwargs)
        self._input_validation(data, treatment_time)
        self.treatment_time = treatment_time
        # set experiment type - usually done in subclasses
        self.expt_type = "Pre-Post Fit"
        # split data in to pre and post intervention
        self.datapre = data[data.index < self.treatment_time]
        self.datapost = data[data.index >= self.treatment_time]

        self.formula = formula

        # set things up with pre-intervention data
        y, X = dmatrices(formula, self.datapre)
        self.outcome_variable_name = y.design_info.column_names[0]
        self._y_design_info = y.design_info
        self._x_design_info = X.design_info
        self.labels = X.design_info.column_names
        self.pre_y, self.pre_X = np.asarray(y), np.asarray(X)
        # process post-intervention data
        (new_y, new_x) = build_design_matrices(
            [self._y_design_info, self._x_design_info], self.datapost
        )
        self.post_X = np.asarray(new_x)
        self.post_y = np.asarray(new_y)

        # DEVIATION FROM SKL EXPERIMENT CODE =============================
        # fit the model to the observed (pre-intervention) data
        COORDS = {"coeffs": self.labels, "obs_indx": np.arange(self.pre_X.shape[0])}
        self.model.fit(X=self.pre_X, y=self.pre_y, coords=COORDS)
        # ================================================================

        # score the goodness of fit to the pre-intervention data
        self.score = self.model.score(X=self.pre_X, y=self.pre_y)

        # get the model predictions of the observed (pre-intervention) data
        self.pre_pred = self.model.predict(X=self.pre_X)

        # calculate the counterfactual
        self.post_pred = self.model.predict(X=self.post_X)

        # causal impact pre (ie the residuals of the model fit to observed)
        pre_data = xr.DataArray(self.pre_y[:, 0], dims=["obs_ind"])
        self.pre_impact = (
            pre_data - self.pre_pred["posterior_predictive"].mu
        ).transpose(..., "obs_ind")

        # causal impact post (ie the residuals of the model fit to observed)
        post_data = xr.DataArray(self.post_y[:, 0], dims=["obs_ind"])
        self.post_impact = (
            post_data - self.post_pred["posterior_predictive"].mu
        ).transpose(..., "obs_ind")

        # cumulative impact post
        self.post_impact_cumulative = self.post_impact.cumsum(dim="obs_ind")

    def plot(self, counterfactual_label="Counterfactual", round_to=None, **kwargs):
        """
        Plot the results

        :param round_to:
            Number of decimals used to round results. Defaults to 2. Use "None" to return raw numbers.
        """
        fig, ax = plt.subplots(3, 1, sharex=True, figsize=(7, 8))

        # TOP PLOT --------------------------------------------------
        # pre-intervention period
        h_line, h_patch = plot_xY(
            self.datapre.index,
            self.pre_pred["posterior_predictive"].mu,
            ax=ax[0],
            plot_hdi_kwargs={"color": "C0"},
        )
        handles = [(h_line, h_patch)]
        labels = ["Pre-intervention period"]

        (h,) = ax[0].plot(self.datapre.index, self.pre_y, "k.", label="Observations")
        handles.append(h)
        labels.append("Observations")

        # post intervention period
        h_line, h_patch = plot_xY(
            self.datapost.index,
            self.post_pred["posterior_predictive"].mu,
            ax=ax[0],
            plot_hdi_kwargs={"color": "C1"},
        )
        handles.append((h_line, h_patch))
        labels.append(counterfactual_label)

        ax[0].plot(self.datapost.index, self.post_y, "k.")
        # Shaded causal effect
        h = ax[0].fill_between(
            self.datapost.index,
            y1=az.extract(
                self.post_pred, group="posterior_predictive", var_names="mu"
            ).mean("sample"),
            y2=np.squeeze(self.post_y),
            color="C0",
            alpha=0.25,
        )
        handles.append(h)
        labels.append("Causal impact")

        ax[0].set(
            title=f"""
            Pre-intervention Bayesian $R^2$: {round_num(self.score.r2, round_to)}
            (std = {round_num(self.score.r2_std, round_to)})
            """
        )

        # MIDDLE PLOT -----------------------------------------------
        plot_xY(
            self.datapre.index,
            self.pre_impact,
            ax=ax[1],
            plot_hdi_kwargs={"color": "C0"},
        )
        plot_xY(
            self.datapost.index,
            self.post_impact,
            ax=ax[1],
            plot_hdi_kwargs={"color": "C1"},
        )
        ax[1].axhline(y=0, c="k")
        ax[1].fill_between(
            self.datapost.index,
            y1=self.post_impact.mean(["chain", "draw"]),
            color="C0",
            alpha=0.25,
            label="Causal impact",
        )
        ax[1].set(title="Causal Impact")

        # BOTTOM PLOT -----------------------------------------------
        ax[2].set(title="Cumulative Causal Impact")
        plot_xY(
            self.datapost.index,
            self.post_impact_cumulative,
            ax=ax[2],
            plot_hdi_kwargs={"color": "C1"},
        )
        ax[2].axhline(y=0, c="k")

        # Intervention line
        for i in [0, 1, 2]:
            ax[i].axvline(
                x=self.treatment_time,
                ls="-",
                lw=3,
                color="r",
            )

        ax[0].legend(
            handles=(h_tuple for h_tuple in handles),
            labels=labels,
            fontsize=LEGEND_FONT_SIZE,
        )

        return fig, ax

    def summary(
        self, round_to=None, version: str = "coefficients", **kwargs
    ) -> Union[None, pd.DataFrame]:
        """
        Print text output summarising the results

        :param round_to:
            Number of decimals used to round results. Defaults to 2. Use "None" to return raw numbers.
        """

        if version == "coefficients":
            print(f"{self.expt_type:=^80}")
            print(f"Formula: {self.formula}")
            # TODO: extra experiment specific outputs here
            self.print_coefficients()
        elif version == "intervention":
            return self._summary_intervention(**kwargs)

    def _power_estimation(self, alpha: float = 0.05, correction: bool = False) -> Dict:
        """
        Estimate the statistical power of an intervention based on cumulative and mean results.
        This function calculates posterior estimates, systematic differences, confidence intervals, and
        minimum detectable effects (MDE) for both cumulative and mean measures. It can apply corrections to
        account for systematic differences in the data.
        Parameters:
        - alpha (float, optional): The significance level for confidence interval calculations. Default is 0.05.
        - correction (bool, optional): If True, applies corrections to account for systematic differences in
        cumulative and mean calculations. Default is False.
        Returns:
        - Dict: A dictionary containing key statistical measures such as posterior estimation,
        systematic differences, confidence intervals, and posterior MDE for both cumulative and mean results.
        """
        results = {}
        ci = (alpha * 100) / 2
        # Cumulative calculations
        cumulative_results = self.post_y.sum()
        _mu_samples_cumulative = (
            self.post_pred["posterior_predictive"]
            .mu.stack(sample=("chain", "draw"))
            .sum("obs_ind")
        )
        # Mean calculations
        mean_results = self.post_y.mean()
        _mu_samples_mean = (
            self.post_pred["posterior_predictive"]
            .mu.stack(sample=("chain", "draw"))
            .mean("obs_ind")
        )
        # Posterior Mean
        results["posterior_estimation"] = {
            "cumulative": np.mean(_mu_samples_cumulative.values),
            "mean": np.mean(_mu_samples_mean.values),
        }
        results["results"] = {
            "cumulative": cumulative_results,
            "mean": mean_results,
        }
        results["_systematic_differences"] = {
            "cumulative": results["results"]["cumulative"]
            - results["posterior_estimation"]["cumulative"],
            "mean": results["results"]["mean"]
            - results["posterior_estimation"]["mean"],
        }
        if correction:
            _mu_samples_cumulative += results["_systematic_differences"]["cumulative"]
            _mu_samples_mean += results["_systematic_differences"]["mean"]
        results["ci"] = {
            "cumulative": [
                np.percentile(_mu_samples_cumulative, ci),
                np.percentile(_mu_samples_cumulative, 100 - ci),
            ],
            "mean": [
                np.percentile(_mu_samples_mean, ci),
                np.percentile(_mu_samples_mean, 100 - ci),
            ],
        }
        cumulative_upper_mde = (
            results["ci"]["cumulative"][1]
            - results["posterior_estimation"]["cumulative"]
        )
        cumulative_lower_mde = (
            results["posterior_estimation"]["cumulative"]
            - results["ci"]["cumulative"][0]
        )
        mean_upper_mde = (
            results["ci"]["mean"][1] - results["posterior_estimation"]["mean"]
        )
        mean_lower_mde = (
            results["posterior_estimation"]["mean"] - results["ci"]["mean"][0]
        )
        results["posterior_mde"] = {
            "cumulative": (cumulative_upper_mde + cumulative_lower_mde) / 2,
            "mean": (mean_upper_mde + mean_lower_mde) / 2,
        }
        return results

    def _summary_intervention(self, alpha: float = 0.05, **kwargs) -> pd.DataFrame:
        """
        Calculate and summarize the intervention analysis results in a DataFrame format.

        This function performs cumulative and mean calculations on the posterior predictive distributions,
        computes Bayesian tail probabilities, posterior estimations, causal effects, and confidence intervals.
        It optionally applies corrections to the cumulative and mean calculations.

        Parameters
        ----------
        - alpha (float, optional): The significance level for confidence interval calculations. Default is 0.05.
        - kwargs (Dict[str, Any], optional): Additional keyword arguments.
            - "correction" (bool or Dict[str, float]): If True, applies predefined corrections to cumulative and mean results.
            If a dictionary, the corrections for 'cumulative' and 'mean' should be provided. Default is False.

        Returns
        -------
        - pd.DataFrame: A DataFrame where each row represents different statistical measures such as
        Bayesian tail probability, posterior estimation, causal effect, and confidence intervals for cumulative and mean results.
        """
        correction = kwargs.get("correction", False)

        results = {}
        ci = (alpha * 100) / 2

        # Cumulative calculations
        cumulative_results = self.post_y.sum()
        _mu_samples_cumulative = (
            self.post_pred["posterior_predictive"]
            .mu.stack(sample=("chain", "draw"))
            .sum("obs_ind")
        )

        # Mean calculations
        mean_results = self.post_y.mean()
        _mu_samples_mean = (
            self.post_pred["posterior_predictive"]
            .mu.stack(sample=("chain", "draw"))
            .mean("obs_ind")
        )

        if not isinstance(correction, bool):
            _mu_samples_cumulative += correction["cumulative"]
            _mu_samples_mean += correction["mean"]

        # Bayesian Tail Probability
        results["bayesian_tail_probability"] = {
            "cumulative": compute_bayesian_tail_probability(
                posterior=_mu_samples_cumulative, x=cumulative_results
            ),
            "mean": compute_bayesian_tail_probability(
                posterior=_mu_samples_mean, x=mean_results
            ),
        }

        # Posterior Mean
        results["posterior_estimation"] = {
            "cumulative": np.mean(_mu_samples_cumulative.values),
            "mean": np.mean(_mu_samples_mean.values),
        }

        results["results"] = {
            "cumulative": cumulative_results,
            "mean": mean_results,
        }

        # Causal Effect
        results["causal_effect"] = {
            "cumulative": cumulative_results
            - results["posterior_estimation"]["cumulative"],
            "mean": mean_results - results["posterior_estimation"]["mean"],
        }

        # Confidence Intervals
        results["ci"] = {
            "cumulative": [
                np.percentile(_mu_samples_cumulative, ci),
                np.percentile(_mu_samples_cumulative, 100 - ci),
            ],
            "mean": [
                np.percentile(_mu_samples_mean, ci),
                np.percentile(_mu_samples_mean, 100 - ci),
            ],
        }

        # Convert to DataFrame
        results_df = pd.DataFrame(results)

        return results_df

    def power_summary(
        self, alpha: float = 0.05, correction: bool = False
    ) -> pd.DataFrame:
        """
        Summarize the power estimation results in a DataFrame format.

        This function perform a power estimation and then
        converts the resulting dictionary into a pandas DataFrame for easier analysis and visualization.

        Parameters
        ----------
        - alpha (float, optional): The significance level for confidence interval calculations used in power estimation. Default is 0.05.
        - correction (bool, optional): Indicates whether to apply corrections in the power estimation process. Default is False.

        Returns
        -------
        - pd.DataFrame: A DataFrame representing the power estimation results, including posterior estimations,
        systematic differences, confidence intervals, and posterior MDE for cumulative and mean results.
        """
        return pd.DataFrame(self._power_estimation(alpha=alpha, correction=correction))

    def plot_power(self, alpha: float = 0.05, correction: bool = False) -> plt.Figure:
        """
        Generate and return a figure containing plots that visualize power estimation results.

        This function creates a two-panel plot (for mean and cumulative measures) to visualize the posterior distributions
        along with the confidence intervals, real mean, and posterior mean values. It allows for adjustments based on
        systematic differences if the correction is applied.

        Parameters
        ----------
        - alpha (float, optional): The significance level for confidence interval calculations used in power estimation. Default is 0.05.
        - correction (bool, optional): Indicates whether to apply corrections for systematic differences in the plotting process. Default is False.

        Returns
        -------
        - plt.Figure: A matplotlib figure object containing the plots.
        """
        _estimates = self._power_estimation(alpha=alpha, correction=correction)

        fig, axs = plt.subplots(1, 2, figsize=(20, 6))  # Two subplots side by side

        # Adjustments for Mean and Cumulative plots
        for i, key in enumerate(["mean", "cumulative"]):
            _mu_samples = self.post_pred["posterior_predictive"].mu.stack(
                sample=("chain", "draw")
            )
            if key == "mean":
                _mu_samples = _mu_samples.mean("obs_ind")
            elif key == "cumulative":
                _mu_samples = _mu_samples.sum("obs_ind")

            if correction:
                _mu_samples += _estimates["_systematic_differences"][key]

            # Histogram and KDE
            sns.histplot(
                _mu_samples,
                bins=30,
                kde=True,
                ax=axs[i],
                color="C0",
                stat="density",
                alpha=0.6,
            )
            kde_x, kde_y = (
                sns.kdeplot(_mu_samples, color="C1", fill=True, ax=axs[i])
                .get_lines()[0]
                .get_data()
            )

            # Adjust y-limits based on max density
            max_density = max(kde_y)
            axs[i].set_ylim(0, max_density + 0.05 * max_density)  # Adding 5% buffer

            # Fill between for the percentile interval
            axs[i].fill_betweenx(
                y=np.linspace(0, max_density + 0.05 * max_density, 100),
                x1=_estimates["ci"][key][0],
                x2=_estimates["ci"][key][1],
                color="C0",
                alpha=0.3,
                label="C.I",
            )

            # Vertical lines for the means
            axs[i].axvline(
                _estimates["results"][key], color="C3", linestyle="-", label="Real Mean"
            )
            if not correction:
                axs[i].axvline(
                    _estimates["posterior_estimation"][key],
                    color="C4",
                    linestyle="--",
                    label="Posterior Mean",
                )

            axs[i].set_title(f"Posterior of mu ({key.capitalize()})")
            axs[i].set_xlabel("mu")
            axs[i].set_ylabel("Density")
            axs[i].legend()

        return fig, axs


class InterruptedTimeSeries(PrePostFit):
    """
    A wrapper around PrePostFit class

    :param data:
        A pandas dataframe
    :param treatment_time:
        The time when treatment occured, should be in reference to the data index
    :param formula:
        A statistical model formula
    :param model:
        A PyMC model

    Example
    --------
    >>> import causalpy as cp
    >>> df = (
    ...     cp.load_data("its")
    ...     .assign(date=lambda x: pd.to_datetime(x["date"]))
    ...     .set_index("date")
    ... )
    >>> treatment_time = pd.to_datetime("2017-01-01")
    >>> seed = 42
    >>> result = cp.pymc_experiments.InterruptedTimeSeries(
    ...     df,
    ...     treatment_time,
    ...     formula="y ~ 1 + t + C(month)",
    ...     model=cp.pymc_models.LinearRegression(
    ...         sample_kwargs={
    ...             "target_accept": 0.95,
    ...             "random_seed": seed,
    ...             "progressbar": False,
    ...         }
    ...     )
    ... )
    """

    expt_type = "Interrupted Time Series"


class SyntheticControl(PrePostFit):
    """A wrapper around the PrePostFit class

    :param data:
        A pandas dataframe
    :param treatment_time:
        The time when treatment occured, should be in reference to the data index
    :param formula:
        A statistical model formula
    :param model:
        A PyMC model

    Example
    --------
    >>> import causalpy as cp
    >>> df = cp.load_data("sc")
    >>> treatment_time = 70
    >>> seed = 42
    >>> result = cp.pymc_experiments.SyntheticControl(
    ...     df,
    ...     treatment_time,
    ...     formula="actual ~ 0 + a + b + c + d + e + f + g",
    ...     model=cp.pymc_models.WeightedSumFitter(
    ...         sample_kwargs={
    ...             "target_accept": 0.95,
    ...             "random_seed": seed,
    ...             "progressbar": False,
    ...         }
    ...     ),
    ... )
    """

    expt_type = "Synthetic Control"

    def plot(self, plot_predictors=False, **kwargs):
        """Plot the results

        :param round_to:
            Number of decimals used to round results. Defaults to 2. Use "None" to return raw numbers.
        """
        fig, ax = super().plot(counterfactual_label="Synthetic control", **kwargs)
        if plot_predictors:
            # plot control units as well
            ax[0].plot(self.datapre.index, self.pre_X, "-", c=[0.8, 0.8, 0.8], zorder=1)
            ax[0].plot(
                self.datapost.index, self.post_X, "-", c=[0.8, 0.8, 0.8], zorder=1
            )
        return fig, ax


class DifferenceInDifferences(ExperimentalDesign, DiDDataValidator):
    """A class to analyse data from Difference in Difference settings.

    .. note::

        There is no pre/post intervention data distinction for DiD, we fit all the
        data available.
    :param data:
        A pandas dataframe
    :param formula:
        A statistical model formula
    :param time_variable_name:
        Name of the data column for the time variable
    :param group_variable_name:
        Name of the data column for the group variable
    :param model:
        A PyMC model for difference in differences

    Example
    --------
    >>> import causalpy as cp
    >>> df = cp.load_data("did")
    >>> seed = 42
    >>> result = cp.pymc_experiments.DifferenceInDifferences(
    ...     df,
    ...     formula="y ~ 1 + group*post_treatment",
    ...     time_variable_name="t",
    ...     group_variable_name="group",
    ...     model=cp.pymc_models.LinearRegression(
    ...         sample_kwargs={
    ...             "target_accept": 0.95,
    ...             "random_seed": seed,
    ...             "progressbar": False,
    ...         }
    ...     )
    ...  )
    """

    def __init__(
        self,
        data: pd.DataFrame,
        formula: str,
        time_variable_name: str,
        group_variable_name: str,
        model=None,
        **kwargs,
    ):
        super().__init__(model=model, **kwargs)
        self.data = data
        self.expt_type = "Difference in Differences"
        self.formula = formula
        self.time_variable_name = time_variable_name
        self.group_variable_name = group_variable_name
        self._input_validation()

        y, X = dmatrices(formula, self.data)
        self._y_design_info = y.design_info
        self._x_design_info = X.design_info
        self.labels = X.design_info.column_names
        self.y, self.X = np.asarray(y), np.asarray(X)
        self.outcome_variable_name = y.design_info.column_names[0]

        COORDS = {"coeffs": self.labels, "obs_indx": np.arange(self.X.shape[0])}
        self.model.fit(X=self.X, y=self.y, coords=COORDS)

        # predicted outcome for control group
        self.x_pred_control = (
            self.data
            # just the untreated group
            .query(f"{self.group_variable_name} == 0")
            # drop the outcome variable
            .drop(self.outcome_variable_name, axis=1)
            # We may have multiple units per time point, we only want one time point
            .groupby(self.time_variable_name)
            .first()
            .reset_index()
        )
        assert not self.x_pred_control.empty
        (new_x,) = build_design_matrices([self._x_design_info], self.x_pred_control)
        self.y_pred_control = self.model.predict(np.asarray(new_x))

        # predicted outcome for treatment group
        self.x_pred_treatment = (
            self.data
            # just the treated group
            .query(f"{self.group_variable_name} == 1")
            # drop the outcome variable
            .drop(self.outcome_variable_name, axis=1)
            # We may have multiple units per time point, we only want one time point
            .groupby(self.time_variable_name)
            .first()
            .reset_index()
        )
        assert not self.x_pred_treatment.empty
        (new_x,) = build_design_matrices([self._x_design_info], self.x_pred_treatment)
        self.y_pred_treatment = self.model.predict(np.asarray(new_x))

        # predicted outcome for counterfactual. This is given by removing the influence
        # of the interaction term between the group and the post_treatment variable
        self.x_pred_counterfactual = (
            self.data
            # just the treated group
            .query(f"{self.group_variable_name} == 1")
            # just the treatment period(s)
            .query("post_treatment == True")
            # drop the outcome variable
            .drop(self.outcome_variable_name, axis=1)
            # We may have multiple units per time point, we only want one time point
            .groupby(self.time_variable_name)
            .first()
            .reset_index()
        )
        assert not self.x_pred_counterfactual.empty
        (new_x,) = build_design_matrices(
            [self._x_design_info], self.x_pred_counterfactual, return_type="dataframe"
        )
        # INTERVENTION: set the interaction term between the group and the
        # post_treatment variable to zero. This is the counterfactual.
        for i, label in enumerate(self.labels):
            if "post_treatment" in label and self.group_variable_name in label:
                new_x.iloc[:, i] = 0
        self.y_pred_counterfactual = self.model.predict(np.asarray(new_x))

        # calculate causal impact.
        # This is the coefficient on the interaction term
        coeff_names = self.idata.posterior.coords["coeffs"].data
        for i, label in enumerate(coeff_names):
            if "post_treatment" in label and self.group_variable_name in label:
                self.causal_impact = self.idata.posterior["beta"].isel({"coeffs": i})

    def plot(self, round_to=None):
        """Plot the results.

        :param round_to:
            Number of decimals used to round results. Defaults to 2. Use "None" to return raw numbers.
        """
        fig, ax = plt.subplots()

        # Plot raw data
        sns.scatterplot(
            self.data,
            x=self.time_variable_name,
            y=self.outcome_variable_name,
            hue=self.group_variable_name,
            alpha=1,
            legend=False,
            markers=True,
            ax=ax,
        )

        # Plot model fit to control group
        time_points = self.x_pred_control[self.time_variable_name].values
        h_line, h_patch = plot_xY(
            time_points,
            self.y_pred_control.posterior_predictive.mu,
            ax=ax,
            plot_hdi_kwargs={"color": "C0"},
            label="Control group",
        )
        handles = [(h_line, h_patch)]
        labels = ["Control group"]

        # Plot model fit to treatment group
        time_points = self.x_pred_control[self.time_variable_name].values
        h_line, h_patch = plot_xY(
            time_points,
            self.y_pred_treatment.posterior_predictive.mu,
            ax=ax,
            plot_hdi_kwargs={"color": "C1"},
            label="Treatment group",
        )
        handles.append((h_line, h_patch))
        labels.append("Treatment group")

        # Plot counterfactual - post-test for treatment group IF no treatment
        # had occurred.
        time_points = self.x_pred_counterfactual[self.time_variable_name].values
        if len(time_points) == 1:
            parts = ax.violinplot(
                az.extract(
                    self.y_pred_counterfactual,
                    group="posterior_predictive",
                    var_names="mu",
                ).values.T,
                positions=self.x_pred_counterfactual[self.time_variable_name].values,
                showmeans=False,
                showmedians=False,
                widths=0.2,
            )
            for pc in parts["bodies"]:
                pc.set_facecolor("C0")
                pc.set_edgecolor("None")
                pc.set_alpha(0.5)
        else:
            h_line, h_patch = plot_xY(
                time_points,
                self.y_pred_counterfactual.posterior_predictive.mu,
                ax=ax,
                plot_hdi_kwargs={"color": "C2"},
                label="Counterfactual",
            )
            handles.append((h_line, h_patch))
            labels.append("Counterfactual")

        # arrow to label the causal impact
        self._plot_causal_impact_arrow(ax)

        # formatting
        ax.set(
            xticks=self.x_pred_treatment[self.time_variable_name].values,
            title=self._causal_impact_summary_stat(round_to),
        )
        ax.legend(
            handles=(h_tuple for h_tuple in handles),
            labels=labels,
            fontsize=LEGEND_FONT_SIZE,
        )
        return fig, ax

    def _plot_causal_impact_arrow(self, ax):
        """
        draw a vertical arrow between `y_pred_counterfactual` and
        `y_pred_counterfactual`
        """
        # Calculate y values to plot the arrow between
        y_pred_treatment = (
            self.y_pred_treatment["posterior_predictive"]
            .mu.isel({"obs_ind": 1})
            .mean()
            .data
        )
        y_pred_counterfactual = (
            self.y_pred_counterfactual["posterior_predictive"].mu.mean().data
        )
        # Calculate the x position to plot at
        # Note that we force to be float to avoid a type error using np.ptp with boolean
        # values
        diff = np.ptp(
            np.array(self.x_pred_treatment[self.time_variable_name].values).astype(
                float
            )
        )
        x = np.max(self.x_pred_treatment[self.time_variable_name].values) + 0.1 * diff
        # Plot the arrow
        ax.annotate(
            "",
            xy=(x, y_pred_counterfactual),
            xycoords="data",
            xytext=(x, y_pred_treatment),
            textcoords="data",
            arrowprops={"arrowstyle": "<-", "color": "green", "lw": 3},
        )
        # Plot text annotation next to arrow
        ax.annotate(
            "causal\nimpact",
            xy=(x, np.mean([y_pred_counterfactual, y_pred_treatment])),
            xycoords="data",
            xytext=(5, 0),
            textcoords="offset points",
            color="green",
            va="center",
        )

    def _causal_impact_summary_stat(self, round_to=None) -> str:
        """Computes the mean and 94% credible interval bounds for the causal impact."""
        percentiles = self.causal_impact.quantile([0.03, 1 - 0.03]).values
        ci = (
            "$CI_{94\\%}$"
            + f"[{round_num(percentiles[0], round_to)}, {round_num(percentiles[1], round_to)}]"
        )
        causal_impact = f"{round_num(self.causal_impact.mean(), round_to)}, "
        return f"Causal impact = {causal_impact + ci}"

    def summary(self, round_to=None) -> None:
        """
        Print text output summarising the results.

        :param round_to:
            Number of decimals used to round results. Defaults to 2. Use "None" to return raw numbers.
        """

        print(f"{self.expt_type:=^80}")
        print(f"Formula: {self.formula}")
        print("\nResults:")
        print(round_num(self._causal_impact_summary_stat(), round_to))
        self.print_coefficients(round_to)


class RegressionDiscontinuity(ExperimentalDesign, RDDataValidator):
    """
    A class to analyse sharp regression discontinuity experiments.

    :param data:
        A pandas dataframe
    :param formula:
        A statistical model formula
    :param treatment_threshold:
        A scalar threshold value at which the treatment is applied
    :param model:
        A PyMC model
    :param running_variable_name:
        The name of the predictor variable that the treatment threshold is based upon
    :param epsilon:
        A small scalar value which determines how far above and below the treatment
        threshold to evaluate the causal impact.
    :param bandwidth:
        Data outside of the bandwidth (relative to the discontinuity) is not used to fit
        the model.

    Example
    --------
    >>> import causalpy as cp
    >>> df = cp.load_data("rd")
    >>> seed = 42
    >>> result = cp.pymc_experiments.RegressionDiscontinuity(
    ...     df,
    ...     formula="y ~ 1 + x + treated + x:treated",
    ...     model=cp.pymc_models.LinearRegression(
    ...         sample_kwargs={
    ...             "draws": 100,
    ...             "target_accept": 0.95,
    ...             "random_seed": seed,
    ...             "progressbar": False,
    ...         },
    ...     ),
    ...     treatment_threshold=0.5,
    ... )
    """

    def __init__(
        self,
        data: pd.DataFrame,
        formula: str,
        treatment_threshold: float,
        model=None,
        running_variable_name: str = "x",
        epsilon: float = 0.001,
        bandwidth: float = np.inf,
        **kwargs,
    ):
        super().__init__(model=model, **kwargs)
        self.expt_type = "Regression Discontinuity"
        self.data = data
        self.formula = formula
        self.running_variable_name = running_variable_name
        self.treatment_threshold = treatment_threshold
        self.epsilon = epsilon
        self.bandwidth = bandwidth
        self._input_validation()

        if self.bandwidth is not np.inf:
            fmin = self.treatment_threshold - self.bandwidth
            fmax = self.treatment_threshold + self.bandwidth
            filtered_data = self.data.query(f"{fmin} <= x <= {fmax}")
            if len(filtered_data) <= 10:
                warnings.warn(
                    f"Choice of bandwidth parameter has lead to only {len(filtered_data)} remaining datapoints. Consider increasing the bandwidth parameter.",  # noqa: E501
                    UserWarning,
                )
            y, X = dmatrices(formula, filtered_data)
        else:
            y, X = dmatrices(formula, self.data)

        self._y_design_info = y.design_info
        self._x_design_info = X.design_info
        self.labels = X.design_info.column_names
        self.y, self.X = np.asarray(y), np.asarray(X)
        self.outcome_variable_name = y.design_info.column_names[0]

        # DEVIATION FROM SKL EXPERIMENT CODE =============================
        # fit the model to the observed (pre-intervention) data
        COORDS = {"coeffs": self.labels, "obs_indx": np.arange(self.X.shape[0])}
        self.model.fit(X=self.X, y=self.y, coords=COORDS)
        # ================================================================

        # score the goodness of fit to all data
        self.score = self.model.score(X=self.X, y=self.y)

        # get the model predictions of the observed data
        if self.bandwidth is not np.inf:
            xi = np.linspace(fmin, fmax, 200)
        else:
            xi = np.linspace(
                np.min(self.data[self.running_variable_name]),
                np.max(self.data[self.running_variable_name]),
                200,
            )
        self.x_pred = pd.DataFrame(
            {self.running_variable_name: xi, "treated": self._is_treated(xi)}
        )
        (new_x,) = build_design_matrices([self._x_design_info], self.x_pred)
        self.pred = self.model.predict(X=np.asarray(new_x))

        # calculate discontinuity by evaluating the difference in model expectation on
        # either side of the discontinuity
        # NOTE: `"treated": np.array([0, 1])`` assumes treatment is applied above
        # (not below) the threshold
        self.x_discon = pd.DataFrame(
            {
                self.running_variable_name: np.array(
                    [
                        self.treatment_threshold - self.epsilon,
                        self.treatment_threshold + self.epsilon,
                    ]
                ),
                "treated": np.array([0, 1]),
            }
        )
        (new_x,) = build_design_matrices([self._x_design_info], self.x_discon)
        self.pred_discon = self.model.predict(X=np.asarray(new_x))
        self.discontinuity_at_threshold = (
            self.pred_discon["posterior_predictive"].sel(obs_ind=1)["mu"]
            - self.pred_discon["posterior_predictive"].sel(obs_ind=0)["mu"]
        )

    def _is_treated(self, x):
        """Returns ``True`` if `x` is greater than or equal to the treatment threshold.

        .. warning::

            Assumes treatment is given to those ABOVE the treatment threshold.
        """
        return np.greater_equal(x, self.treatment_threshold)

    def plot(self, round_to=None):
        """
        Plot the results

        :param round_to:
            Number of decimals used to round results. Defaults to 2. Use "None" to return raw numbers.
        """
        fig, ax = plt.subplots()
        # Plot raw data
        sns.scatterplot(
            self.data,
            x=self.running_variable_name,
            y=self.outcome_variable_name,
            c="k",
            ax=ax,
        )

        # Plot model fit to data
        h_line, h_patch = plot_xY(
            self.x_pred[self.running_variable_name],
            self.pred["posterior_predictive"].mu,
            ax=ax,
            plot_hdi_kwargs={"color": "C1"},
        )
        handles = [(h_line, h_patch)]
        labels = ["Posterior mean"]

        # create strings to compose title
        title_info = f"{round_num(self.score.r2, round_to)} (std = {round_num(self.score.r2_std, round_to)})"
        r2 = f"Bayesian $R^2$ on all data = {title_info}"
        percentiles = self.discontinuity_at_threshold.quantile([0.03, 1 - 0.03]).values
        ci = (
            r"$CI_{94\%}$"
            + f"[{round_num(percentiles[0], round_to)}, {round_num(percentiles[1], round_to)}]"
        )
        discon = f"""
            Discontinuity at threshold = {round_num(self.discontinuity_at_threshold.mean(), round_to)},
            """
        ax.set(title=r2 + "\n" + discon + ci)
        # Intervention line
        ax.axvline(
            x=self.treatment_threshold,
            ls="-",
            lw=3,
            color="r",
            label="treatment threshold",
        )
        ax.legend(
            handles=(h_tuple for h_tuple in handles),
            labels=labels,
            fontsize=LEGEND_FONT_SIZE,
        )
        return fig, ax

    def summary(self, round_to: None) -> None:
        """
        Print text output summarising the results

        :param round_to:
            Number of decimals used to round results. Defaults to 2. Use "None" to return raw numbers.
        """

        print(f"{self.expt_type:=^80}")
        print(f"Formula: {self.formula}")
        print(f"Running variable: {self.running_variable_name}")
        print(f"Threshold on running variable: {self.treatment_threshold}")
        print("\nResults:")
        print(
            f"Discontinuity at threshold = {round_num(self.discontinuity_at_threshold.mean(), round_to)}"
        )
        self.print_coefficients(round_to)


class RegressionKink(ExperimentalDesign, RegressionKinkDataValidator):
    """
    A class to analyse sharp regression kink experiments.

    :param data:
        A pandas dataframe
    :param formula:
        A statistical model formula
    :param kink_point:
        A scalar threshold value at which there is a change in the first derivative of
        the assignment function
    :param model:
        A PyMC model
    :param running_variable_name:
        The name of the predictor variable that the kink_point is based upon
    :param epsilon:
        A small scalar value which determines how far above and below the kink point to
        evaluate the causal impact.
    :param bandwidth:
        Data outside of the bandwidth (relative to the discontinuity) is not used to fit
        the model.
    """

    def __init__(
        self,
        data: pd.DataFrame,
        formula: str,
        kink_point: float,
        model=None,
        running_variable_name: str = "x",
        epsilon: float = 0.001,
        bandwidth: float = np.inf,
        **kwargs,
    ):
        super().__init__(model=model, **kwargs)
        self.expt_type = "Regression Kink"
        self.data = data
        self.formula = formula
        self.running_variable_name = running_variable_name
        self.kink_point = kink_point
        self.epsilon = epsilon
        self.bandwidth = bandwidth
        self._input_validation()

        if self.bandwidth is not np.inf:
            fmin = self.kink_point - self.bandwidth
            fmax = self.kink_point + self.bandwidth
            filtered_data = self.data.query(f"{fmin} <= x <= {fmax}")
            if len(filtered_data) <= 10:
                warnings.warn(
                    f"Choice of bandwidth parameter has lead to only {len(filtered_data)} remaining datapoints. Consider increasing the bandwidth parameter.",  # noqa: E501
                    UserWarning,
                )
            y, X = dmatrices(formula, filtered_data)
        else:
            y, X = dmatrices(formula, self.data)

        self._y_design_info = y.design_info
        self._x_design_info = X.design_info
        self.labels = X.design_info.column_names
        self.y, self.X = np.asarray(y), np.asarray(X)
        self.outcome_variable_name = y.design_info.column_names[0]

        COORDS = {"coeffs": self.labels, "obs_indx": np.arange(self.X.shape[0])}
        self.model.fit(X=self.X, y=self.y, coords=COORDS)

        # score the goodness of fit to all data
        self.score = self.model.score(X=self.X, y=self.y)

        # get the model predictions of the observed data
        if self.bandwidth is not np.inf:
            xi = np.linspace(fmin, fmax, 200)
        else:
            xi = np.linspace(
                np.min(self.data[self.running_variable_name]),
                np.max(self.data[self.running_variable_name]),
                200,
            )
        self.x_pred = pd.DataFrame(
            {self.running_variable_name: xi, "treated": self._is_treated(xi)}
        )
        (new_x,) = build_design_matrices([self._x_design_info], self.x_pred)
        self.pred = self.model.predict(X=np.asarray(new_x))

        # evaluate gradient change around kink point
        mu_kink_left, mu_kink, mu_kink_right = self._probe_kink_point()
        self.gradient_change = self._eval_gradient_change(
            mu_kink_left, mu_kink, mu_kink_right, epsilon
        )

    @staticmethod
    def _eval_gradient_change(mu_kink_left, mu_kink, mu_kink_right, epsilon):
        """Evaluate the gradient change at the kink point.
        It works by evaluating the model below the kink point, at the kink point,
        and above the kink point.
        This is a static method for ease of testing.
        """
        gradient_left = (mu_kink - mu_kink_left) / epsilon
        gradient_right = (mu_kink_right - mu_kink) / epsilon
        gradient_change = gradient_right - gradient_left
        return gradient_change

    def _probe_kink_point(self):
        # Create a dataframe to evaluate predicted outcome at the kink point and either
        # side
        x_predict = pd.DataFrame(
            {
                self.running_variable_name: np.array(
                    [
                        self.kink_point - self.epsilon,
                        self.kink_point,
                        self.kink_point + self.epsilon,
                    ]
                ),
                "treated": np.array([0, 1, 1]),
            }
        )
        (new_x,) = build_design_matrices([self._x_design_info], x_predict)
        predicted = self.model.predict(X=np.asarray(new_x))
        # extract predicted mu values
        mu_kink_left = predicted["posterior_predictive"].sel(obs_ind=0)["mu"]
        mu_kink = predicted["posterior_predictive"].sel(obs_ind=1)["mu"]
        mu_kink_right = predicted["posterior_predictive"].sel(obs_ind=2)["mu"]
        return mu_kink_left, mu_kink, mu_kink_right

    def _is_treated(self, x):
        """Returns ``True`` if `x` is greater than or equal to the treatment threshold."""  # noqa: E501
        return np.greater_equal(x, self.kink_point)

    def plot(self, round_to=None):
        """
        Plot the results

        :param round_to:
            Number of decimals used to round results. Defaults to 2. Use "None" to return raw numbers.
        """
        fig, ax = plt.subplots()
        # Plot raw data
        sns.scatterplot(
            self.data,
            x=self.running_variable_name,
            y=self.outcome_variable_name,
            c="k",  # hue="treated",
            ax=ax,
        )

        # Plot model fit to data
        h_line, h_patch = plot_xY(
            self.x_pred[self.running_variable_name],
            self.pred["posterior_predictive"].mu,
            ax=ax,
            plot_hdi_kwargs={"color": "C1"},
        )
        handles = [(h_line, h_patch)]
        labels = ["Posterior mean"]

        # create strings to compose title
        title_info = f"{round_num(self.score.r2, round_to)} (std = {round_num(self.score.r2_std, round_to)})"
        r2 = f"Bayesian $R^2$ on all data = {title_info}"
        percentiles = self.gradient_change.quantile([0.03, 1 - 0.03]).values
        ci = (
            r"$CI_{94\%}$"
            + f"[{round_num(percentiles[0], round_to)}, {round_num(percentiles[1], round_to)}]"
        )
        grad_change = f"""
            Change in gradient = {round_num(self.gradient_change.mean(), round_to)},
            """
        ax.set(title=r2 + "\n" + grad_change + ci)
        # Intervention line
        ax.axvline(
            x=self.kink_point,
            ls="-",
            lw=3,
            color="r",
            label="treatment threshold",
        )
        ax.legend(
            handles=(h_tuple for h_tuple in handles),
            labels=labels,
            fontsize=LEGEND_FONT_SIZE,
        )
        return fig, ax

    def summary(self, round_to=None) -> None:
        """
        Print text output summarising the results

        :param round_to:
            Number of decimals used to round results. Defaults to 2. Use "None" to return raw numbers.
        """

        print(
            f"""
        {self.expt_type:=^80}
        Formula: {self.formula}
        Running variable: {self.running_variable_name}
        Kink point on running variable: {self.kink_point}

        Results:
        Change in slope at kink point = {round_num(self.gradient_change.mean(), round_to)}
        """
        )
        self.print_coefficients(round_to)


class PrePostNEGD(ExperimentalDesign, PrePostNEGDDataValidator):
    """
    A class to analyse data from pretest/posttest designs

    :param data:
        A pandas dataframe
    :param formula:
        A statistical model formula
    :param group_variable_name:
        Name of the column in data for the group variable, should be either
        binary or boolean
    :param pretreatment_variable_name:
        Name of the column in data for the pretreatment variable
    :param model:
        A PyMC model

    Example
    --------
    >>> import causalpy as cp
    >>> df = cp.load_data("anova1")
    >>> seed = 42
    >>> result = cp.pymc_experiments.PrePostNEGD(
    ...     df,
    ...     formula="post ~ 1 + C(group) + pre",
    ...     group_variable_name="group",
    ...     pretreatment_variable_name="pre",
    ...     model=cp.pymc_models.LinearRegression(
    ...         sample_kwargs={
    ...             "target_accept": 0.95,
    ...             "random_seed": seed,
    ...             "progressbar": False,
    ...         }
    ...     )
    ... )
    >>> result.summary(round_to=1) # doctest: +NUMBER
    ==================Pretest/posttest Nonequivalent Group Design===================
    Formula: post ~ 1 + C(group) + pre
    <BLANKLINE>
    Results:
    Causal impact = 2, $CI_{94%}$[2, 2]
    Model coefficients:
    Intercept                     -0.5, 94% HDI [-1, 0.2]
    C(group)[T.1]                 2, 94% HDI [2, 2]
    pre                           1, 94% HDI [1, 1]
    sigma                         0.5, 94% HDI [0.5, 0.6]
    """

    def __init__(
        self,
        data: pd.DataFrame,
        formula: str,
        group_variable_name: str,
        pretreatment_variable_name: str,
        model=None,
        **kwargs,
    ):
        super().__init__(model=model, **kwargs)
        self.data = data
        self.expt_type = "Pretest/posttest Nonequivalent Group Design"
        self.formula = formula
        self.group_variable_name = group_variable_name
        self.pretreatment_variable_name = pretreatment_variable_name
        self._input_validation()

        y, X = dmatrices(formula, self.data)
        self._y_design_info = y.design_info
        self._x_design_info = X.design_info
        self.labels = X.design_info.column_names
        self.y, self.X = np.asarray(y), np.asarray(X)
        self.outcome_variable_name = y.design_info.column_names[0]

        # fit the model to the observed (pre-intervention) data
        COORDS = {"coeffs": self.labels, "obs_indx": np.arange(self.X.shape[0])}
        self.model.fit(X=self.X, y=self.y, coords=COORDS)

        # Calculate the posterior predictive for the treatment and control for an
        # interpolated set of pretest values
        # get the model predictions of the observed data
        self.pred_xi = np.linspace(
            np.min(self.data[self.pretreatment_variable_name]),
            np.max(self.data[self.pretreatment_variable_name]),
            200,
        )
        # untreated
        x_pred_untreated = pd.DataFrame(
            {
                self.pretreatment_variable_name: self.pred_xi,
                self.group_variable_name: np.zeros(self.pred_xi.shape),
            }
        )
        (new_x_untreated,) = build_design_matrices(
            [self._x_design_info], x_pred_untreated
        )
        self.pred_untreated = self.model.predict(X=np.asarray(new_x_untreated))
        # treated
        x_pred_treated = pd.DataFrame(
            {
                self.pretreatment_variable_name: self.pred_xi,
                self.group_variable_name: np.ones(self.pred_xi.shape),
            }
        )
        (new_x_treated,) = build_design_matrices([self._x_design_info], x_pred_treated)
        self.pred_treated = self.model.predict(X=np.asarray(new_x_treated))

        # Evaluate causal impact as equal to the trestment effect
        self.causal_impact = self.idata.posterior["beta"].sel(
            {"coeffs": self._get_treatment_effect_coeff()}
        )

    def plot(self, round_to=None):
        """Plot the results

        :param round_to:
            Number of decimals used to round results. Defaults to 2. Use "None" to return raw numbers.
        """
        fig, ax = plt.subplots(
            2, 1, figsize=(7, 9), gridspec_kw={"height_ratios": [3, 1]}
        )

        # Plot raw data
        sns.scatterplot(
            x="pre",
            y="post",
            hue="group",
            alpha=0.5,
            data=self.data,
            legend=True,
            ax=ax[0],
        )
        ax[0].set(xlabel="Pretest", ylabel="Posttest")

        # plot posterior predictive of untreated
        h_line, h_patch = plot_xY(
            self.pred_xi,
            self.pred_untreated["posterior_predictive"].mu,
            ax=ax[0],
            plot_hdi_kwargs={"color": "C0"},
            label="Control group",
        )
        handles = [(h_line, h_patch)]
        labels = ["Control group"]

        # plot posterior predictive of treated
        h_line, h_patch = plot_xY(
            self.pred_xi,
            self.pred_treated["posterior_predictive"].mu,
            ax=ax[0],
            plot_hdi_kwargs={"color": "C1"},
            label="Treatment group",
        )
        handles.append((h_line, h_patch))
        labels.append("Treatment group")

        ax[0].legend(
            handles=(h_tuple for h_tuple in handles),
            labels=labels,
            fontsize=LEGEND_FONT_SIZE,
        )

        # Plot estimated caual impact / treatment effect
        az.plot_posterior(self.causal_impact, ref_val=0, ax=ax[1], round_to=round_to)
        ax[1].set(title="Estimated treatment effect")
        return fig, ax

    def _causal_impact_summary_stat(self, round_to) -> str:
        """Computes the mean and 94% credible interval bounds for the causal impact."""
        percentiles = self.causal_impact.quantile([0.03, 1 - 0.03]).values
        ci = (
            r"$CI_{94%}$"
            + f"[{round_num(percentiles[0], round_to)}, {round_num(percentiles[1], round_to)}]"
        )
        causal_impact = f"{round_num(self.causal_impact.mean(), round_to)}, "
        return f"Causal impact = {causal_impact + ci}"

    def summary(self, round_to=None) -> None:
        """
        Print text output summarising the results

        :param round_to:
            Number of decimals used to round results. Defaults to 2. Use "None" to return raw numbers.
        """

        print(f"{self.expt_type:=^80}")
        print(f"Formula: {self.formula}")
        print("\nResults:")
        # TODO: extra experiment specific outputs here
        print(self._causal_impact_summary_stat(round_to))
        self.print_coefficients(round_to)

    def _get_treatment_effect_coeff(self) -> str:
        """Find the beta regression coefficient corresponding to the
        group (i.e. treatment) effect.
        For example if self.group_variable_name is 'group' and
        the labels are `['Intercept', 'C(group)[T.1]', 'pre']`
        then we want `C(group)[T.1]`.
        """
        for label in self.labels:
            if (self.group_variable_name in label) & (":" not in label):
                return label

        raise NameError("Unable to find coefficient name for the treatment effect")


class InstrumentalVariable(ExperimentalDesign, IVDataValidator):
    """
    A class to analyse instrumental variable style experiments.

    :param instruments_data: A pandas dataframe of instruments
                             for our treatment variable. Should contain
                             instruments Z, and treatment t
    :param data: A pandas dataframe of covariates for fitting
                 the focal regression of interest. Should contain covariates X
                 including treatment t and outcome y
    :param instruments_formula: A statistical model formula for
                                the instrumental stage regression
                                e.g. t ~ 1 + z1 + z2 + z3
    :param formula: A statistical model formula for the \n
                    focal regression e.g. y ~ 1 + t + x1 + x2 + x3
    :param model: A PyMC model
    :param priors: An optional dictionary of priors for the
                   mus and sigmas of both regressions. If priors are not
                   specified we will substitue MLE estimates for the beta
                   coefficients. Greater control can be achieved
                   by specifying the priors directly e.g. priors = {
                                    "mus": [0, 0],
                                    "sigmas": [1, 1],
                                    "eta": 2,
                                    "lkj_sd": 2,
                                    }

    Example
    --------
    >>> import pandas as pd
    >>> import causalpy as cp
    >>> from causalpy.pymc_experiments import InstrumentalVariable
    >>> from causalpy.pymc_models import InstrumentalVariableRegression
    >>> import numpy as np
    >>> N = 100
    >>> e1 = np.random.normal(0, 3, N)
    >>> e2 = np.random.normal(0, 1, N)
    >>> Z = np.random.uniform(0, 1, N)
    >>> ## Ensure the endogeneity of the the treatment variable
    >>> X = -1 + 4 * Z + e2 + 2 * e1
    >>> y = 2 + 3 * X + 3 * e1
    >>> test_data = pd.DataFrame({"y": y, "X": X, "Z": Z})
    >>> sample_kwargs = {
    ...     "tune": 1,
    ...     "draws": 5,
    ...     "chains": 1,
    ...     "cores": 4,
    ...     "target_accept": 0.95,
    ...     "progressbar": False,
    ...     }
    >>> instruments_formula = "X  ~ 1 + Z"
    >>> formula = "y ~  1 + X"
    >>> instruments_data = test_data[["X", "Z"]]
    >>> data = test_data[["y", "X"]]
    >>> iv = InstrumentalVariable(
    ...         instruments_data=instruments_data,
    ...         data=data,
    ...         instruments_formula=instruments_formula,
    ...         formula=formula,
    ...         model=InstrumentalVariableRegression(sample_kwargs=sample_kwargs),
    ... )
    """

    def __init__(
        self,
        instruments_data: pd.DataFrame,
        data: pd.DataFrame,
        instruments_formula: str,
        formula: str,
        model=None,
        priors=None,
        **kwargs,
    ):
        super().__init__(model=model, **kwargs)
        self.expt_type = "Instrumental Variable Regression"
        self.data = data
        self.instruments_data = instruments_data
        self.formula = formula
        self.instruments_formula = instruments_formula
        self.model = model
        self._input_validation()

        y, X = dmatrices(formula, self.data)
        self._y_design_info = y.design_info
        self._x_design_info = X.design_info
        self.labels = X.design_info.column_names
        self.y, self.X = np.asarray(y), np.asarray(X)
        self.outcome_variable_name = y.design_info.column_names[0]

        t, Z = dmatrices(instruments_formula, self.instruments_data)
        self._t_design_info = t.design_info
        self._z_design_info = Z.design_info
        self.labels_instruments = Z.design_info.column_names
        self.t, self.Z = np.asarray(t), np.asarray(Z)
        self.instrument_variable_name = t.design_info.column_names[0]

        self.get_naive_OLS_fit()
        self.get_2SLS_fit()

        # fit the model to the data
        COORDS = {"instruments": self.labels_instruments, "covariates": self.labels}
        self.coords = COORDS
        if priors is None:
            priors = {
                "mus": [self.ols_beta_first_params, self.ols_beta_second_params],
                "sigmas": [1, 1],
                "eta": 2,
                "lkj_sd": 2,
            }
        self.priors = priors
        self.model.fit(
            X=self.X, Z=self.Z, y=self.y, t=self.t, coords=COORDS, priors=self.priors
        )

    def get_2SLS_fit(self):
        """
        Two Stage Least Squares Fit

        This function is called by the experiment, results are used for
        priors if none are provided.
        """
        first_stage_reg = sk_lin_reg().fit(self.Z, self.t)
        fitted_Z_values = first_stage_reg.predict(self.Z)
        X2 = self.data.copy(deep=True)
        X2[self.instrument_variable_name] = fitted_Z_values
        _, X2 = dmatrices(self.formula, X2)
        second_stage_reg = sk_lin_reg().fit(X=X2, y=self.y)
        betas_first = list(first_stage_reg.coef_[0][1:])
        betas_first.insert(0, first_stage_reg.intercept_[0])
        betas_second = list(second_stage_reg.coef_[0][1:])
        betas_second.insert(0, second_stage_reg.intercept_[0])
        self.ols_beta_first_params = betas_first
        self.ols_beta_second_params = betas_second
        self.first_stage_reg = first_stage_reg
        self.second_stage_reg = second_stage_reg

    def get_naive_OLS_fit(self):
        """
        Naive Ordinary Least Squares

        This function is called by the experiment.
        """
        ols_reg = sk_lin_reg().fit(self.X, self.y)
        beta_params = list(ols_reg.coef_[0][1:])
        beta_params.insert(0, ols_reg.intercept_[0])
        self.ols_beta_params = dict(zip(self._x_design_info.column_names, beta_params))
        self.ols_reg = ols_reg<|MERGE_RESOLUTION|>--- conflicted
+++ resolved
@@ -32,15 +32,11 @@
     IVDataValidator,
 )
 from causalpy.plot_utils import plot_xY
-<<<<<<< HEAD
 from causalpy.utils import (
     _is_variable_dummy_coded,
     round_num,
     compute_bayesian_tail_probability,
 )
-=======
-from causalpy.utils import round_num
->>>>>>> a63a7f96
 
 LEGEND_FONT_SIZE = 12
 az.style.use("arviz-darkgrid")
