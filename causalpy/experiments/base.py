--- conflicted
+++ resolved
@@ -16,11 +16,7 @@
 """
 
 from abc import abstractmethod
-<<<<<<< HEAD
-from typing import Literal, Optional, Union
-=======
 from typing import Any, Union
->>>>>>> 42bfcda2
 
 import arviz as az
 import matplotlib.pyplot as plt
@@ -58,13 +54,9 @@
     supports_bayes: bool
     supports_ols: bool
 
-<<<<<<< HEAD
-    def __init__(self, model=None):
-        # Ensure we've made any provided scikit-learn model (as identified as being type
-=======
+
     def __init__(self, model: Union[PyMCModel, RegressorMixin] | None = None) -> None:
         # Ensure we've made any provided Scikit Learn model (as identified as being type
->>>>>>> 42bfcda2
         # RegressorMixin) compatible with CausalPy by appending our custom methods.
         if isinstance(model, RegressorMixin):
             model = create_causalpy_compatible_class(model)
