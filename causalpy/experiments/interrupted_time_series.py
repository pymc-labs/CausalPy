--- conflicted
+++ resolved
@@ -15,11 +15,7 @@
 Interrupted Time Series Analysis
 """
 
-<<<<<<< HEAD
-from typing import Any
-=======
-from typing import Any, List, Literal, Union
->>>>>>> 2b29e48c
+from typing import Any, Literal
 
 import arviz as az
 import numpy as np
@@ -137,12 +133,8 @@
         data: pd.DataFrame,
         treatment_time: int | float | pd.Timestamp,
         formula: str,
-<<<<<<< HEAD
         model: PyMCModel | RegressorMixin | None = None,
-=======
-        model: Union[PyMCModel, RegressorMixin] | None = None,
-        treatment_end_time: Union[int, float, pd.Timestamp] | None = None,
->>>>>>> 2b29e48c
+        treatment_end_time: int | float | pd.Timestamp | None = None,
         **kwargs: dict,
     ) -> None:
         super().__init__(model=model)
@@ -208,28 +200,6 @@
         # fit the model to the observed (pre-intervention) data
         # All PyMC models now accept xr.DataArray with consistent API
         if isinstance(self.model, PyMCModel):
-<<<<<<< HEAD
-            is_bsts_like = isinstance(
-                self.model, BayesianBasisExpansionTimeSeries | StateSpaceTimeSeries
-            )
-
-            if is_bsts_like:
-                # BSTS/StateSpace models expect numpy arrays and datetime coords
-                X_fit = self.pre_X.values if self.pre_X.shape[1] > 0 else None  # type: ignore[attr-defined]
-                y_fit = self.pre_y.isel(treated_units=0).values  # type: ignore[attr-defined]
-                pre_coords: dict[str, Any] = {"datetime_index": self.datapre.index}
-                if X_fit is not None:
-                    pre_coords["coeffs"] = list(self.labels)
-                self.model.fit(X=X_fit, y=y_fit, coords=pre_coords)
-            else:
-                # General PyMC models expect xarray with treated_units
-                COORDS = {
-                    "coeffs": self.labels,
-                    "obs_ind": np.arange(self.pre_X.shape[0]),
-                    "treated_units": ["unit_0"],
-                }
-                self.model.fit(X=self.pre_X, y=self.pre_y, coords=COORDS)
-=======
             COORDS: dict[str, Any] = {
                 "coeffs": self.labels,
                 "obs_ind": np.arange(self.pre_X.shape[0]),
@@ -237,7 +207,6 @@
                 "datetime_index": self.datapre.index,  # For time series models
             }
             self.model.fit(X=self.pre_X, y=self.pre_y, coords=COORDS)
->>>>>>> 2b29e48c
         elif isinstance(self.model, RegressorMixin):
             # For OLS models, use 1D y data
             self.model.fit(X=self.pre_X, y=self.pre_y.isel(treated_units=0))
@@ -246,102 +215,26 @@
 
         # score the goodness of fit to the pre-intervention data
         if isinstance(self.model, PyMCModel):
-<<<<<<< HEAD
-            is_bsts_like = isinstance(
-                self.model, BayesianBasisExpansionTimeSeries | StateSpaceTimeSeries
-            )
-            if is_bsts_like:
-                X_score = self.pre_X.values if self.pre_X.shape[1] > 0 else None  # type: ignore[attr-defined]
-                y_score = self.pre_y.isel(treated_units=0).values  # type: ignore[attr-defined]
-                score_coords: dict[str, Any] = {"datetime_index": self.datapre.index}
-                if X_score is not None:
-                    score_coords["coeffs"] = list(self.labels)
-                self.score = self.model.score(X=X_score, y=y_score, coords=score_coords)
-            else:
-                self.score = self.model.score(X=self.pre_X, y=self.pre_y)
-=======
             self.score = self.model.score(X=self.pre_X, y=self.pre_y)
->>>>>>> 2b29e48c
         elif isinstance(self.model, RegressorMixin):
             self.score = self.model.score(
                 X=self.pre_X, y=self.pre_y.isel(treated_units=0)
             )
 
         # get the model predictions of the observed (pre-intervention) data
-        if isinstance(self.model, PyMCModel):
-<<<<<<< HEAD
-            is_bsts_like = isinstance(
-                self.model, BayesianBasisExpansionTimeSeries | StateSpaceTimeSeries
-            )
-            if is_bsts_like:
-                X_pre_predict = self.pre_X.values if self.pre_X.shape[1] > 0 else None  # type: ignore[attr-defined]
-                pre_pred_coords: dict[str, Any] = {"datetime_index": self.datapre.index}
-                self.pre_pred = self.model.predict(
-                    X=X_pre_predict, coords=pre_pred_coords
-                )
-                if not isinstance(self.pre_pred, az.InferenceData):
-                    self.pre_pred = az.InferenceData(posterior_predictive=self.pre_pred)
-            else:
-                self.pre_pred = self.model.predict(X=self.pre_X)
-=======
-            self.pre_pred = self.model.predict(X=self.pre_X)
->>>>>>> 2b29e48c
-        elif isinstance(self.model, RegressorMixin):
+        if isinstance(self.model, (PyMCModel, RegressorMixin)):
             self.pre_pred = self.model.predict(X=self.pre_X)
 
         # calculate the counterfactual (post period)
         if isinstance(self.model, PyMCModel):
-<<<<<<< HEAD
-            is_bsts_like = isinstance(
-                self.model, BayesianBasisExpansionTimeSeries | StateSpaceTimeSeries
-            )
-            if is_bsts_like:
-                X_post_predict = (
-                    self.post_X.values if self.post_X.shape[1] > 0 else None  # type: ignore[attr-defined]
-                )
-                post_pred_coords: dict[str, Any] = {
-                    "datetime_index": self.datapost.index
-                }
-                self.post_pred = self.model.predict(
-                    X=X_post_predict, coords=post_pred_coords, out_of_sample=True
-                )
-                if not isinstance(self.post_pred, az.InferenceData):
-                    self.post_pred = az.InferenceData(
-                        posterior_predictive=self.post_pred
-                    )
-            else:
-                self.post_pred = self.model.predict(X=self.post_X)
-=======
             self.post_pred = self.model.predict(X=self.post_X, out_of_sample=True)
->>>>>>> 2b29e48c
         elif isinstance(self.model, RegressorMixin):
             self.post_pred = self.model.predict(X=self.post_X)
 
         # calculate impact - all PyMC models now use 2D data with treated_units
         if isinstance(self.model, PyMCModel):
-<<<<<<< HEAD
-            is_bsts_like = isinstance(
-                self.model, BayesianBasisExpansionTimeSeries | StateSpaceTimeSeries
-            )
-            if is_bsts_like:
-                pre_y_for_impact = self.pre_y.isel(treated_units=0)
-                post_y_for_impact = self.post_y.isel(treated_units=0)
-                self.pre_impact = self.model.calculate_impact(
-                    pre_y_for_impact, self.pre_pred
-                )
-                self.post_impact = self.model.calculate_impact(
-                    post_y_for_impact, self.post_pred
-                )
-            else:
-                # PyMC models with treated_units use 2D data
-                self.pre_impact = self.model.calculate_impact(self.pre_y, self.pre_pred)
-                self.post_impact = self.model.calculate_impact(
-                    self.post_y, self.post_pred
-                )
-=======
             self.pre_impact = self.model.calculate_impact(self.pre_y, self.pre_pred)
             self.post_impact = self.model.calculate_impact(self.post_y, self.post_pred)
->>>>>>> 2b29e48c
         elif isinstance(self.model, RegressorMixin):
             # SKL models work with 1D data
             self.pre_impact = self.model.calculate_impact(
@@ -360,14 +253,10 @@
             self._split_post_period()
 
     def input_validation(
-<<<<<<< HEAD
-        self, data: pd.DataFrame, treatment_time: int | float | pd.Timestamp
-=======
         self,
         data: pd.DataFrame,
-        treatment_time: Union[int, float, pd.Timestamp],
-        treatment_end_time: Union[int, float, pd.Timestamp] | None = None,
->>>>>>> 2b29e48c
+        treatment_time: int | float | pd.Timestamp,
+        treatment_end_time: int | float | pd.Timestamp | None = None,
     ) -> None:
         """Validate the input data and model formula for correctness"""
         if isinstance(data.index, pd.DatetimeIndex) and not isinstance(
@@ -518,7 +407,7 @@
 
     def effect_summary(
         self,
-        window: Union[Literal["post"], tuple, slice] = "post",
+        window: Literal["post"] | tuple | slice = "post",
         direction: Literal["increase", "decrease", "two-sided"] = "increase",
         alpha: float = 0.05,
         cumulative: bool = True,
