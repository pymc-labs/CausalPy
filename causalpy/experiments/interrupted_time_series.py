#   Copyright 2022 - 2025 The PyMC Labs Developers
#
#   Licensed under the Apache License, Version 2.0 (the "License");
#   you may not use this file except in compliance with the License.
#   You may obtain a copy of the License at
#
#       http://www.apache.org/licenses/LICENSE-2.0
#
#   Unless required by applicable law or agreed to in writing, software
#   distributed under the License is distributed on an "AS IS" BASIS,
#   WITHOUT WARRANTIES OR CONDITIONS OF ANY KIND, either express or implied.
#   See the License for the specific language governing permissions and
#   limitations under the License.
"""
Interrupted Time Series Analysis
"""

from abc import ABC, abstractmethod
from typing import List, Union

import arviz as az
import numpy as np
import pandas as pd
import xarray as xr
from matplotlib import pyplot as plt
from patsy import build_design_matrices, dmatrices
from sklearn.base import RegressorMixin

from causalpy.custom_exceptions import BadIndexException, ModelException
from causalpy.experiments.base import BaseExperiment
from causalpy.plot_utils import get_hdi_to_df, plot_xY
from causalpy.pymc_models import PyMCModel
from causalpy.utils import round_num

LEGEND_FONT_SIZE = 12


class TreatmentTimeHandler(ABC):
    @abstractmethod
    def data_preprocessing(self, data, treatment_time, model):
        pass

    @abstractmethod
    def data_postprocessing(
        self, model, data, idata, treatment_time, y, X, pre_y, pre_X
    ):
        pass

    @abstractmethod
    def plot_intervention_line(
        self, ax, handles, labels, datapre, datapost, pre_pred, post_pred
    ):
        pass

    @abstractmethod
    def plot_impact_cumulative(self, ax, datapre, datapost, post_impact_cumulative):
        pass

    def plot_treated_counterfactual(
        self, ax, handles, labels, datapre, datapost, pre_pred, post_pred
    ):
        """Optional: override if needed"""
        pass


class UnknownTreatmentTimeHandler(TreatmentTimeHandler):
    """
    A utility class for managing data preprocessing, postprocessing,
    and plotting steps for models that infer unknown treatment times.

    This handler prepares input data for the model, extracts relevant
    outputs after inference, and structures them for further analysis
    and visualization.
    """

    def data_preprocessing(self, data, treatment_time, model):
        """
        Preprocesses the input data by constraining the model's
        treatment time inference window.
        """
        # Restrict model's treatment time inference to given range
        model.set_time_range(treatment_time, data)
        return data

    def data_postprocessing(
        self, model, data, idata, treatment_time, y, X, pre_y, pre_X
    ):
        """
        Postprocesses model outputs and input data using the inferred
        treatment time. Slices the data into pre/post segments, generates
        predictions and impact estimates, and prepares them for analysis.
        """
        # --- Return ---
        res = {}

        tt_samples = idata.posterior["treatment_time"].values
        tt_mean = int(tt_samples.mean().item())

        # Actual timestamp (index) corresponding to inferred treatment
        tt = data.index[tt_mean]
        # Index of the inferred treatment time in the data
        tt_idx = data.index.get_loc(tt)
        res["treatment_time"] = tt

        # --- Slice data into pre/post-treatment ---
        res["datapre"] = data.head(tt_idx)
        res["datapost"] = data.iloc[tt_idx:]

        # --- Slice covariates into pre/post treatment time ---
        res["pre_y"] = pre_y.isel(obs_ind=slice(0, tt_idx))
        res["pre_X"] = pre_X.isel(obs_ind=slice(0, tt_idx))
        res["post_y"] = pre_y.isel(obs_ind=slice(tt_idx, None))
        res["post_X"] = pre_X.isel(obs_ind=slice(tt_idx, None))

        # --- Predict outcomes using the model ---
        pred = model.predict(X=pre_X)
        res["pre_pred"] = pred.isel(obs_ind=slice(0, tt_idx))
        res["post_pred"] = pred.isel(obs_ind=slice(tt_idx, None))

        # --- Estimate causal impact ---
        impact = model.calculate_impact(pre_y, pred)
        res["pre_impact"] = impact.isel(obs_ind=slice(0, tt_idx))
        res["post_impact"] = impact.isel(obs_ind=slice(tt_idx, None))

        # --- Create a mask to isolate post-treatment period ---
        # Timeline reshaped to match broadcasting with treatment time
        timeline = [
            [[i for i in range(len(data))] for _ in range(len(tt_samples[0]))]
            for _ in range(len(tt_samples))
        ]
        timeline_broadcast = np.array(timeline)
        tt_broadcast = tt_samples[:, :, None].astype(int)
        mask = (timeline_broadcast >= tt_broadcast).astype(int)

        # --- Compute cumulative post-treatment impact ---
        post_impact = impact * mask
        res["post_impact_cumulative"] = model.calculate_cumulative_impact(post_impact)

        return res

    def plot_treated_counterfactual(
        self, ax, handles, labels, datapre, datapost, pre_pred, post_pred
    ):
        """
        Plot the predicted post-intervention trajectory, including its
        Highest Density Interval (HDI), on the first subplot.
        """
        # Plot predicted values under treatment (with HDI)
        h_line, h_patch = plot_xY(
            datapre.index,
            pre_pred["posterior_predictive"].mu_ts,
            ax=ax[0],
            plot_hdi_kwargs={"color": "yellowgreen"},
        )

        h_line, h_patch = plot_xY(
            datapost.index,
            post_pred["posterior_predictive"].mu_ts,
            ax=ax[0],
            plot_hdi_kwargs={"color": "yellowgreen"},
        )

        handles.append((h_line, h_patch))
        labels.append("Treated counterfactual")

    def plot_impact_cumulative(self, ax, datapre, datapost, post_impact_cumulative):
        """
        Plot the cumulative causal impact over the full time series.
        """
        # Concatenate the time indices
        full_index = datapre.index.append(datapost.index)
        ax[2].set(title="Cumulative Causal Impact")
        plot_xY(
            full_index,
            post_impact_cumulative,
            ax=ax[2],
            plot_hdi_kwargs={"color": "C1"},
        )

    def plot_intervention_line(
        self, ax, model, idata, datapre, datapost, treatment_time
    ):
        """
        Draw a vertical line at the inferred treatment time and shade the HDI interval around it.
        """
        data = pd.concat([datapre, datapost])
        # Extract the HDI (uncertainty interval) of the treatment time
        hdi = az.hdi(idata, var_names=["treatment_time"])["treatment_time"].values
        x1 = data.index[int(hdi[0])]
        x2 = data.index[int(hdi[1])]

        for i in [0, 1, 2]:
            ymin, ymax = ax[i].get_ylim()

            # Vertical line for inferred treatment time
            ax[i].plot(
                [treatment_time, treatment_time],
                [ymin, ymax],
                ls="-",
                lw=3,
                color="r",
                solid_capstyle="butt",
            )

            # Shaded region for HDI of treatment time
            ax[i].fill_betweenx(
                y=[ymin, ymax],
                x1=x1,
                x2=x2,
                alpha=0.1,
                color="r",
            )


class KnownTreatmentTimeHandler(TreatmentTimeHandler):
    """
    Handles data preprocessing, postprocessing, and plotting logic for models
    where the treatment time is known in advance.
    """

    def data_preprocessing(self, data, treatment_time, model):
        """
        Preprocess the data by selecting only the pre-treatment period for model fitting.
        """
        # Use only data before treatment for training the model
        return data[data.index < treatment_time]

    def data_postprocessing(
        self, model, data, idata, treatment_time, y, X, pre_y, pre_X
    ):
        """
        Splits data and computes predictions and causal impact metrics.
        """
        res = {
            "treatment_time": treatment_time,
            "datapre": data[data.index < treatment_time],
            "datapost": data[data.index >= treatment_time],
            "pre_y": pre_y,
            "pre_X": pre_X,
        }

        # --- Build post-treatment design matrices ---
        (new_y, new_x) = build_design_matrices(
            [y.design_info, X.design_info], res["datapost"]
        )
        post_X = np.asarray(new_x)
        post_y = np.asarray(new_y)
        post_X = xr.DataArray(
            post_X,
            dims=["obs_ind", "coeffs"],
            coords={
                "obs_ind": res["datapost"].index,
                "coeffs": X.design_info.column_names,
            },
        )
        post_y = xr.DataArray(
            post_y[:, 0],
            dims=["obs_ind"],
            coords={"obs_ind": res["datapost"].index},
        )
        res["post_y"] = post_y
        res["post_X"] = post_X

        # --- Predictions (counterfactual under treatment) ---
        res["pre_pred"] = model.predict(X=pre_X)
        res["post_pred"] = model.predict(X=post_X)

        # --- Impacts ---
        res["pre_impact"] = model.calculate_impact(res["pre_y"], res["pre_pred"])
        res["post_impact"] = model.calculate_impact(res["post_y"], res["post_pred"])
        res["post_impact_cumulative"] = model.calculate_cumulative_impact(
            res["post_impact"]
        )

        return res

    def plot_impact_cumulative(self, ax, datapre, datapost, post_impact_cumulative):
        """
        Plot the cumulative causal impact for the post-intervention period.
        """
        ax[2].set(title="Cumulative Causal Impact")
        plot_xY(
            datapost.index,
            post_impact_cumulative,
            ax=ax[2],
            plot_hdi_kwargs={"color": "C1"},
        )

    def plot_intervention_line(
        self, ax, model, idata, datapre, datapost, treatment_time
    ):
        """
        Plot a vertical line at the known treatment time on all subplots.
        """
        # --- Plot a vertical line at the known treatment time
        for i in [0, 1, 2]:
            ax[i].axvline(
                x=treatment_time, ls="-", lw=3, color="r", solid_capstyle="butt"
            )


class InterruptedTimeSeries(BaseExperiment):
    """
    The class for interrupted time series analysis.

    :param data:
        A pandas dataframe
    :param treatment_time:
        The time when treatment occurred, should be in reference to the data index
    :param formula:
        A statistical model formula
    :param model:
        A PyMC model

    Example
    --------
    >>> import causalpy as cp
    >>> df = (
    ...     cp.load_data("its")
    ...     .assign(date=lambda x: pd.to_datetime(x["date"]))
    ...     .set_index("date")
    ... )
    >>> treatment_time = pd.to_datetime("2017-01-01")
    >>> seed = 42
    >>> result = cp.InterruptedTimeSeries(
    ...     df,
    ...     treatment_time,
    ...     formula="y ~ 1 + t + C(month)",
    ...     model=cp.pymc_models.LinearRegression(
    ...         sample_kwargs={
    ...             "target_accept": 0.95,
    ...             "random_seed": seed,
    ...             "progressbar": False,
    ...         }
    ...     ),
    ... )
    """

    expt_type = "Interrupted Time Series"
    supports_ols = True
    supports_bayes = True

    def __init__(
        self,
        data: pd.DataFrame,
        treatment_time: Union[int, float, pd.Timestamp, tuple, None],
        formula: str,
        model=None,
        **kwargs,
    ) -> None:
        super().__init__(model=model)

        # rename the index to "obs_ind"
        data.index.name = "obs_ind"
        self.input_validation(data, treatment_time, model)
        # set experiment type - usually done in subclasses
        self.expt_type = "Pre-Post Fit"

        self.treatment_time = treatment_time
        self.formula = formula

        # Getting the right handler
        if treatment_time is None or isinstance(treatment_time, tuple):
            self.handler = UnknownTreatmentTimeHandler()
        else:
            self.handler = KnownTreatmentTimeHandler()

        # Preprocessing based on handler type
        self.datapre = self.handler.data_preprocessing(
            data, self.treatment_time, self.model
        )

        y, X = dmatrices(formula, self.datapre)
        # set things up with pre-intervention data
        self.outcome_variable_name = y.design_info.column_names[0]
        self._y_design_info = y.design_info
        self._x_design_info = X.design_info
        self.labels = X.design_info.column_names
        self.pre_y, self.pre_X = np.asarray(y), np.asarray(X)

        # turn into xarray.DataArray's
        self.pre_X = xr.DataArray(
            self.pre_X,
            dims=["obs_ind", "coeffs"],
            coords={
                "obs_ind": self.datapre.index,
                "coeffs": self.labels,
            },
        )
        self.pre_y = xr.DataArray(
            self.pre_y,  # Keep 2D shape
            dims=["obs_ind", "treated_units"],
            coords={"obs_ind": self.datapre.index, "treated_units": ["unit_0"]},
        )
<<<<<<< HEAD

        # fit the model to the observed (pre-intervention) data
        if isinstance(self.model, PyMCModel):
            COORDS = {"coeffs": self.labels, "obs_ind": np.arange(X.shape[0])}
            idata = self.model.fit(X=self.pre_X, y=self.pre_y, coords=COORDS)
        elif isinstance(self.model, RegressorMixin):
            self.model.fit(X=self.pre_X, y=self.pre_y)
            idata = None
=======
        self.post_X = xr.DataArray(
            self.post_X,
            dims=["obs_ind", "coeffs"],
            coords={
                "obs_ind": self.datapost.index,
                "coeffs": self.labels,
            },
        )
        self.post_y = xr.DataArray(
            self.post_y,  # Keep 2D shape
            dims=["obs_ind", "treated_units"],
            coords={"obs_ind": self.datapost.index, "treated_units": ["unit_0"]},
        )

        # fit the model to the observed (pre-intervention) data
        if isinstance(self.model, PyMCModel):
            COORDS = {
                "coeffs": self.labels,
                "obs_ind": np.arange(self.pre_X.shape[0]),
                "treated_units": ["unit_0"],
            }
            self.model.fit(X=self.pre_X, y=self.pre_y, coords=COORDS)
        elif isinstance(self.model, RegressorMixin):
            # For OLS models, use 1D y data
            self.model.fit(X=self.pre_X, y=self.pre_y.isel(treated_units=0))
>>>>>>> 23e0f3e9
        else:
            raise ValueError("Model type not recognized")

        # score the goodness of fit to the pre-intervention data
        self.score = self.model.score(X=self.pre_X, y=self.pre_y)

<<<<<<< HEAD
        # Postprocessing with handler
        results = self.handler.data_postprocessing(
            self.model, data, idata, treatment_time, y, X, self.pre_y, self.pre_X
=======
        # get the model predictions of the observed (pre-intervention) data
        self.pre_pred = self.model.predict(X=self.pre_X)

        # calculate the counterfactual
        self.post_pred = self.model.predict(X=self.post_X)

        # calculate impact - use appropriate y data format for each model type
        if isinstance(self.model, PyMCModel):
            # PyMC models work with 2D data
            self.pre_impact = self.model.calculate_impact(self.pre_y, self.pre_pred)
            self.post_impact = self.model.calculate_impact(self.post_y, self.post_pred)
        elif isinstance(self.model, RegressorMixin):
            # SKL models work with 1D data
            self.pre_impact = self.model.calculate_impact(
                self.pre_y.isel(treated_units=0), self.pre_pred
            )
            self.post_impact = self.model.calculate_impact(
                self.post_y.isel(treated_units=0), self.post_pred
            )

        self.post_impact_cumulative = self.model.calculate_cumulative_impact(
            self.post_impact
>>>>>>> 23e0f3e9
        )

        # Inject all results into self
        for k, v in results.items():
            setattr(self, k, v)

    def input_validation(self, data, treatment_time, model):
        """Validate the input data and model formula for correctness"""
        if treatment_time is None and not hasattr(model, "set_time_range"):
            raise ModelException(
                "If treatment_time is None, provided model must have a 'set_time_range' method"
            )
        if isinstance(treatment_time, tuple) and not hasattr(model, "set_time_range"):
            raise ModelException(
                "If treatment_time is a tuple, provided model must have a 'set_time_range' method"
            )
        if isinstance(data.index, pd.DatetimeIndex) and not isinstance(
            treatment_time, (pd.Timestamp, tuple, type(None))
        ):
            raise BadIndexException(
                "If data.index is DatetimeIndex, treatment_time must be pd.Timestamp."
            )
        if not isinstance(data.index, pd.DatetimeIndex) and isinstance(
            treatment_time, (pd.Timestamp)
        ):
            raise BadIndexException(
                "If data.index is not DatetimeIndex, treatment_time must be pd.Timestamp."  # noqa: E501
            )

    def summary(self, round_to=None) -> None:
        """Print summary of main results and model coefficients.

        :param round_to:
            Number of decimals used to round results. Defaults to 2. Use "None" to return raw numbers
        """
        print(f"{self.expt_type:=^80}")
        print(f"Formula: {self.formula}")
        self.print_coefficients(round_to)

    def _bayesian_plot(
        self, round_to=None, **kwargs
    ) -> tuple[plt.Figure, List[plt.Axes]]:
        """
        Plot the results

        :param round_to:
            Number of decimals used to round results. Defaults to 2. Use "None" to return raw numbers.
        """
        counterfactual_label = "Counterfactual"

        fig, ax = plt.subplots(3, 1, sharex=True, figsize=(7, 8))
        # TOP PLOT --------------------------------------------------
        handles = []
        labels = []

        # Treated counterfactual (only for unknown treatment time)
        self.handler.plot_treated_counterfactual(
            ax,
            handles,
            labels,
            self.datapre,
            self.datapost,
            self.pre_pred,
            self.post_pred,
        )

        # pre-intervention period
        h_line, h_patch = plot_xY(
            self.datapre.index,
            self.pre_pred["posterior_predictive"].mu.isel(treated_units=0),
            ax=ax[0],
            plot_hdi_kwargs={"color": "C0"},
        )
        handles.append((h_line, h_patch))
        labels.append("Pre-intervention period")

        (h,) = ax[0].plot(
            self.datapre.index,
            self.pre_y.isel(treated_units=0)
            if hasattr(self.pre_y, "isel")
            else self.pre_y[:, 0],
            "k.",
            label="Observations",
        )
        handles.append(h)
        labels.append("Observations")

        # post intervention period
        h_line, h_patch = plot_xY(
            self.datapost.index,
            self.post_pred["posterior_predictive"].mu.isel(treated_units=0),
            ax=ax[0],
            plot_hdi_kwargs={"color": "C1"},
        )
        handles.append((h_line, h_patch))
        labels.append(counterfactual_label)

        ax[0].plot(
            self.datapost.index,
            self.post_y.isel(treated_units=0)
            if hasattr(self.post_y, "isel")
            else self.post_y[:, 0],
            "k.",
        )
        # Shaded causal effect
        post_pred_mu = (
            az.extract(self.post_pred, group="posterior_predictive", var_names="mu")
            .isel(treated_units=0)
            .mean("sample")
        )  # Add .mean("sample") to get 1D array
        h = ax[0].fill_between(
            self.datapost.index,
            y1=post_pred_mu,
            y2=self.post_y.isel(treated_units=0)
            if hasattr(self.post_y, "isel")
            else self.post_y[:, 0],
            color="C0",
            alpha=0.25,
        )
        handles.append(h)
        labels.append("Causal impact")

        ax[0].set(
            title=f"""
            Pre-intervention Bayesian $R^2$: {round_num(self.score["unit_0_r2"], round_to)}
            (std = {round_num(self.score["unit_0_r2_std"], round_to)})
            """
        )

        # MIDDLE PLOT -----------------------------------------------
        plot_xY(
            self.datapre.index,
            self.pre_impact.isel(treated_units=0),
            ax=ax[1],
            plot_hdi_kwargs={"color": "C0"},
        )
        plot_xY(
            self.datapost.index,
            self.post_impact.isel(treated_units=0),
            ax=ax[1],
            plot_hdi_kwargs={"color": "C1"},
        )
        ax[1].axhline(y=0, c="k")
        ax[1].fill_between(
            self.datapost.index,
            y1=self.post_impact.mean(["chain", "draw"]).isel(treated_units=0),
            color="C0",
            alpha=0.25,
            label="Causal impact",
        )
        ax[1].set(title="Causal Impact")

        # BOTTOM PLOT -----------------------------------------------
<<<<<<< HEAD
        self.handler.plot_impact_cumulative(
            ax, self.datapre, self.datapost, self.post_impact_cumulative
=======
        ax[2].set(title="Cumulative Causal Impact")
        plot_xY(
            self.datapost.index,
            self.post_impact_cumulative.isel(treated_units=0),
            ax=ax[2],
            plot_hdi_kwargs={"color": "C1"},
>>>>>>> 23e0f3e9
        )
        ax[2].axhline(y=0, c="k")

        # Plot vertical line marking treatment time (with HDI if it's inferred)
        self.handler.plot_intervention_line(
            ax, self.model, self.idata, self.datapre, self.datapost, self.treatment_time
        )

        ax[0].legend(
            handles=(h_tuple for h_tuple in handles),
            labels=labels,
            fontsize=LEGEND_FONT_SIZE,
        )

        return fig, ax

    def _ols_plot(self, round_to=None, **kwargs) -> tuple[plt.Figure, List[plt.Axes]]:
        """
        Plot the results

        :param round_to:
            Number of decimals used to round results. Defaults to 2. Use "None" to return raw numbers.
        """
        counterfactual_label = "Counterfactual"

        fig, ax = plt.subplots(3, 1, sharex=True, figsize=(7, 8))

        ax[0].plot(self.datapre.index, self.pre_y, "k.")
        ax[0].plot(self.datapost.index, self.post_y, "k.")

        ax[0].plot(self.datapre.index, self.pre_pred, c="k", label="model fit")
        ax[0].plot(
            self.datapost.index,
            self.post_pred,
            label=counterfactual_label,
            ls=":",
            c="k",
        )
        ax[0].set(
            title=f"$R^2$ on pre-intervention data = {round_num(self.score, round_to)}"
        )

        ax[1].plot(self.datapre.index, self.pre_impact, "k.")
        ax[1].plot(
            self.datapost.index,
            self.post_impact,
            "k.",
            label=counterfactual_label,
        )
        ax[1].axhline(y=0, c="k")
        ax[1].set(title="Causal Impact")

        ax[2].plot(self.datapost.index, self.post_impact_cumulative, c="k")
        ax[2].axhline(y=0, c="k")
        ax[2].set(title="Cumulative Causal Impact")

        # Shaded causal effect
        ax[0].fill_between(
            self.datapost.index,
            y1=np.squeeze(self.post_pred),
            y2=np.squeeze(self.post_y),
            color="C0",
            alpha=0.25,
            label="Causal impact",
        )
        ax[1].fill_between(
            self.datapost.index,
            y1=np.squeeze(self.post_impact),
            color="C0",
            alpha=0.25,
            label="Causal impact",
        )

        # Intervention line
        # TODO: make this work when treatment_time is a datetime
        for i in [0, 1, 2]:
            ax[i].axvline(
                x=self.treatment_time,
                ls="-",
                lw=3,
                color="r",
                label="Treatment time",
            )

        ax[0].legend(fontsize=LEGEND_FONT_SIZE)

        return (fig, ax)

    def get_plot_data_bayesian(self, hdi_prob: float = 0.94) -> pd.DataFrame:
        """
        Recover the data of the experiment along with the prediction and causal impact information.

        :param hdi_prob:
            Prob for which the highest density interval will be computed. The default value is defined as the default from the :func:`arviz.hdi` function.
        """
        if isinstance(self.model, PyMCModel):
            hdi_pct = int(round(hdi_prob * 100))

            pred_lower_col = f"pred_hdi_lower_{hdi_pct}"
            pred_upper_col = f"pred_hdi_upper_{hdi_pct}"
            impact_lower_col = f"impact_hdi_lower_{hdi_pct}"
            impact_upper_col = f"impact_hdi_upper_{hdi_pct}"

            pre_data = self.datapre.copy()
            post_data = self.datapost.copy()

            pre_data["prediction"] = (
                az.extract(self.pre_pred, group="posterior_predictive", var_names="mu")
                .mean("sample")
                .isel(treated_units=0)
                .values
            )
            post_data["prediction"] = (
                az.extract(self.post_pred, group="posterior_predictive", var_names="mu")
                .mean("sample")
                .isel(treated_units=0)
                .values
            )
            hdi_pre_pred = get_hdi_to_df(
                self.pre_pred["posterior_predictive"].mu, hdi_prob=hdi_prob
            )
            hdi_post_pred = get_hdi_to_df(
                self.post_pred["posterior_predictive"].mu, hdi_prob=hdi_prob
            )
            # Select the single unit from the MultiIndex results
            pre_data[[pred_lower_col, pred_upper_col]] = hdi_pre_pred.xs(
                "unit_0", level="treated_units"
            ).set_index(pre_data.index)
            post_data[[pred_lower_col, pred_upper_col]] = hdi_post_pred.xs(
                "unit_0", level="treated_units"
            ).set_index(post_data.index)

            pre_data["impact"] = (
                self.pre_impact.mean(dim=["chain", "draw"]).isel(treated_units=0).values
            )
            post_data["impact"] = (
                self.post_impact.mean(dim=["chain", "draw"])
                .isel(treated_units=0)
                .values
            )
            hdi_pre_impact = get_hdi_to_df(self.pre_impact, hdi_prob=hdi_prob)
            hdi_post_impact = get_hdi_to_df(self.post_impact, hdi_prob=hdi_prob)
            # Select the single unit from the MultiIndex results
            pre_data[[impact_lower_col, impact_upper_col]] = hdi_pre_impact.xs(
                "unit_0", level="treated_units"
            ).set_index(pre_data.index)
            post_data[[impact_lower_col, impact_upper_col]] = hdi_post_impact.xs(
                "unit_0", level="treated_units"
            ).set_index(post_data.index)

            self.plot_data = pd.concat([pre_data, post_data])

            return self.plot_data
        else:
            raise ValueError("Unsupported model type")

    def get_plot_data_ols(self) -> pd.DataFrame:
        """
        Recover the data of the experiment along with the prediction and causal impact information.
        """
        pre_data = self.datapre.copy()
        post_data = self.datapost.copy()
        pre_data["prediction"] = self.pre_pred
        post_data["prediction"] = self.post_pred
        pre_data["impact"] = self.pre_impact
        post_data["impact"] = self.post_impact
        self.plot_data = pd.concat([pre_data, post_data])

        return self.plot_data

    def plot_treatment_time(self):
        """
        display the posterior estimates of the treatment time
        """
        if "treatment_time" not in self.idata.posterior.data_vars:
            raise ValueError(
                "Variable 'treatment_time' not found in inference data (idata)."
            )

        az.plot_trace(self.idata, var_names="treatment_time")<|MERGE_RESOLUTION|>--- conflicted
+++ resolved
@@ -172,7 +172,7 @@
         ax[2].set(title="Cumulative Causal Impact")
         plot_xY(
             full_index,
-            post_impact_cumulative,
+            post_impact_cumulative.isel(treated_units=0),
             ax=ax[2],
             plot_hdi_kwargs={"color": "C1"},
         )
@@ -246,17 +246,17 @@
         post_X = np.asarray(new_x)
         post_y = np.asarray(new_y)
         post_X = xr.DataArray(
-            post_X,
+            self.post_X,
             dims=["obs_ind", "coeffs"],
             coords={
-                "obs_ind": res["datapost"].index,
-                "coeffs": X.design_info.column_names,
+                "obs_ind": self.datapost.index,
+                "coeffs": self.labels,
             },
         )
         post_y = xr.DataArray(
-            post_y[:, 0],
-            dims=["obs_ind"],
-            coords={"obs_ind": res["datapost"].index},
+            self.post_y,  # Keep 2D shape
+            dims=["obs_ind", "treated_units"],
+            coords={"obs_ind": self.datapost.index, "treated_units": ["unit_0"]},
         )
         res["post_y"] = post_y
         res["post_X"] = post_X
@@ -266,8 +266,21 @@
         res["post_pred"] = model.predict(X=post_X)
 
         # --- Impacts ---
-        res["pre_impact"] = model.calculate_impact(res["pre_y"], res["pre_pred"])
-        res["post_impact"] = model.calculate_impact(res["post_y"], res["post_pred"])
+        # calculate impact - use appropriate y data format for each model type
+        if isinstance(self.model, PyMCModel):
+            # PyMC models work with 2D data
+            res["pre_impact"] = model.calculate_impact(res["pre_y"], res["pre_pred"])
+            res["post_impact"] = model.calculate_impact(res["post_y"], res["post_pred"])
+
+        elif isinstance(self.model, RegressorMixin):
+            # SKL models work with 1D data
+            res["pre_impact"] = self.model.calculate_impact(
+                res["pre_y"].isel(treated_units=0), res["pre_pred"]
+            )
+            res["post_impact"] = self.model.calculate_impact(
+                res["post_y"].isel(treated_units=0), res["post_pred"]
+            )
+
         res["post_impact_cumulative"] = model.calculate_cumulative_impact(
             res["post_impact"]
         )
@@ -281,7 +294,7 @@
         ax[2].set(title="Cumulative Causal Impact")
         plot_xY(
             datapost.index,
-            post_impact_cumulative,
+            post_impact_cumulative.isel(treated_units=0),
             ax=ax[2],
             plot_hdi_kwargs={"color": "C1"},
         )
@@ -353,6 +366,7 @@
         # rename the index to "obs_ind"
         data.index.name = "obs_ind"
         self.input_validation(data, treatment_time, model)
+
         # set experiment type - usually done in subclasses
         self.expt_type = "Pre-Post Fit"
 
@@ -392,29 +406,6 @@
             dims=["obs_ind", "treated_units"],
             coords={"obs_ind": self.datapre.index, "treated_units": ["unit_0"]},
         )
-<<<<<<< HEAD
-
-        # fit the model to the observed (pre-intervention) data
-        if isinstance(self.model, PyMCModel):
-            COORDS = {"coeffs": self.labels, "obs_ind": np.arange(X.shape[0])}
-            idata = self.model.fit(X=self.pre_X, y=self.pre_y, coords=COORDS)
-        elif isinstance(self.model, RegressorMixin):
-            self.model.fit(X=self.pre_X, y=self.pre_y)
-            idata = None
-=======
-        self.post_X = xr.DataArray(
-            self.post_X,
-            dims=["obs_ind", "coeffs"],
-            coords={
-                "obs_ind": self.datapost.index,
-                "coeffs": self.labels,
-            },
-        )
-        self.post_y = xr.DataArray(
-            self.post_y,  # Keep 2D shape
-            dims=["obs_ind", "treated_units"],
-            coords={"obs_ind": self.datapost.index, "treated_units": ["unit_0"]},
-        )
 
         # fit the model to the observed (pre-intervention) data
         if isinstance(self.model, PyMCModel):
@@ -423,47 +414,21 @@
                 "obs_ind": np.arange(self.pre_X.shape[0]),
                 "treated_units": ["unit_0"],
             }
-            self.model.fit(X=self.pre_X, y=self.pre_y, coords=COORDS)
+            idata = self.model.fit(X=self.pre_X, y=self.pre_y, coords=COORDS)
         elif isinstance(self.model, RegressorMixin):
             # For OLS models, use 1D y data
             self.model.fit(X=self.pre_X, y=self.pre_y.isel(treated_units=0))
->>>>>>> 23e0f3e9
+            idata = None
         else:
             raise ValueError("Model type not recognized")
 
         # score the goodness of fit to the pre-intervention data
         self.score = self.model.score(X=self.pre_X, y=self.pre_y)
 
-<<<<<<< HEAD
-        # Postprocessing with handler
+        # Postprocessing with handler for PyMC models
         results = self.handler.data_postprocessing(
             self.model, data, idata, treatment_time, y, X, self.pre_y, self.pre_X
-=======
-        # get the model predictions of the observed (pre-intervention) data
-        self.pre_pred = self.model.predict(X=self.pre_X)
-
-        # calculate the counterfactual
-        self.post_pred = self.model.predict(X=self.post_X)
-
-        # calculate impact - use appropriate y data format for each model type
-        if isinstance(self.model, PyMCModel):
-            # PyMC models work with 2D data
-            self.pre_impact = self.model.calculate_impact(self.pre_y, self.pre_pred)
-            self.post_impact = self.model.calculate_impact(self.post_y, self.post_pred)
-        elif isinstance(self.model, RegressorMixin):
-            # SKL models work with 1D data
-            self.pre_impact = self.model.calculate_impact(
-                self.pre_y.isel(treated_units=0), self.pre_pred
-            )
-            self.post_impact = self.model.calculate_impact(
-                self.post_y.isel(treated_units=0), self.post_pred
-            )
-
-        self.post_impact_cumulative = self.model.calculate_cumulative_impact(
-            self.post_impact
->>>>>>> 23e0f3e9
-        )
-
+        )
         # Inject all results into self
         for k, v in results.items():
             setattr(self, k, v)
@@ -615,17 +580,8 @@
         ax[1].set(title="Causal Impact")
 
         # BOTTOM PLOT -----------------------------------------------
-<<<<<<< HEAD
         self.handler.plot_impact_cumulative(
             ax, self.datapre, self.datapost, self.post_impact_cumulative
-=======
-        ax[2].set(title="Cumulative Causal Impact")
-        plot_xY(
-            self.datapost.index,
-            self.post_impact_cumulative.isel(treated_units=0),
-            ax=ax[2],
-            plot_hdi_kwargs={"color": "C1"},
->>>>>>> 23e0f3e9
         )
         ax[2].axhline(y=0, c="k")
 
