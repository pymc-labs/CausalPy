--- conflicted
+++ resolved
@@ -12,14 +12,11 @@
 #   See the License for the specific language governing permissions and
 #   limitations under the License.
 """
-Interrupted Time Series Analysis (DEPRECATED)
+Interrupted Time Series Analysis
 """
 
-import warnings
-
-<<<<<<< HEAD
-from .structural_time_series import StructuralTimeSeries
-=======
+from typing import List, Union
+
 import arviz as az
 import numpy as np
 import pandas as pd
@@ -27,22 +24,54 @@
 from matplotlib import pyplot as plt
 from patsy import build_design_matrices, dmatrices
 from sklearn.base import RegressorMixin
->>>>>>> 491adc18
-
-
-class InterruptedTimeSeries(StructuralTimeSeries):
+
+from causalpy.custom_exceptions import BadIndexException
+from causalpy.plot_utils import get_hdi_to_df, plot_xY
+from causalpy.pymc_models import PyMCModel
+from causalpy.utils import round_num
+
+from .base import BaseExperiment
+
+LEGEND_FONT_SIZE = 12
+
+
+class InterruptedTimeSeries(BaseExperiment):
     """
-    DEPRECATED: This class is deprecated and will be removed in a future version.
-    Please use StructuralTimeSeries instead.
+    The class for interrupted time series analysis.
+
+    :param data:
+        A pandas dataframe
+    :param treatment_time:
+        The time when treatment occurred, should be in reference to the data index
+    :param formula:
+        A statistical model formula
+    :param model:
+        A PyMC model
+
+    Example
+    --------
+    >>> import causalpy as cp
+    >>> df = (
+    ...     cp.load_data("its")
+    ...     .assign(date=lambda x: pd.to_datetime(x["date"]))
+    ...     .set_index("date")
+    ... )
+    >>> treatment_time = pd.to_datetime("2017-01-01")
+    >>> seed = 42
+    >>> result = cp.InterruptedTimeSeries(
+    ...     df,
+    ...     treatment_time,
+    ...     formula="y ~ 1 + t + C(month)",
+    ...     model=cp.pymc_models.LinearRegression(
+    ...         sample_kwargs={
+    ...             "target_accept": 0.95,
+    ...             "random_seed": seed,
+    ...             "progressbar": False,
+    ...         }
+    ...     ),
+    ... )
     """
 
-<<<<<<< HEAD
-    def __init__(self, *args, **kwargs):
-        warnings.warn(
-            "The InterruptedTimeSeries class is deprecated and will be removed in a "
-            "future version. Please use StructuralTimeSeries instead.",
-            FutureWarning,
-=======
     expt_type = "Interrupted Time Series"
     supports_ols = True
     supports_bayes = True
@@ -313,6 +342,90 @@
             color="C0",
             alpha=0.25,
             label="Causal impact",
->>>>>>> 491adc18
-        )
-        super().__init__(*args, **kwargs)+        )
+        ax[1].fill_between(
+            self.datapost.index,
+            y1=np.squeeze(self.post_impact),
+            color="C0",
+            alpha=0.25,
+            label="Causal impact",
+        )
+
+        # Intervention line
+        # TODO: make this work when treatment_time is a datetime
+        for i in [0, 1, 2]:
+            ax[i].axvline(
+                x=self.treatment_time,
+                ls="-",
+                lw=3,
+                color="r",
+                label="Treatment time",
+            )
+
+        ax[0].legend(fontsize=LEGEND_FONT_SIZE)
+
+        return (fig, ax)
+
+    def get_plot_data_bayesian(self, hdi_prob: float = 0.94) -> pd.DataFrame:
+        """
+        Recover the data of the experiment along with the prediction and causal impact information.
+
+        :param hdi_prob:
+            Prob for which the highest density interval will be computed. The default value is defined as the default from the :func:`arviz.hdi` function.
+        """
+        if isinstance(self.model, PyMCModel):
+            hdi_pct = int(round(hdi_prob * 100))
+
+            pred_lower_col = f"pred_hdi_lower_{hdi_pct}"
+            pred_upper_col = f"pred_hdi_upper_{hdi_pct}"
+            impact_lower_col = f"impact_hdi_lower_{hdi_pct}"
+            impact_upper_col = f"impact_hdi_upper_{hdi_pct}"
+
+            pre_data = self.datapre.copy()
+            post_data = self.datapost.copy()
+
+            pre_data["prediction"] = (
+                az.extract(self.pre_pred, group="posterior_predictive", var_names="mu")
+                .mean("sample")
+                .values
+            )
+            post_data["prediction"] = (
+                az.extract(self.post_pred, group="posterior_predictive", var_names="mu")
+                .mean("sample")
+                .values
+            )
+            pre_data[[pred_lower_col, pred_upper_col]] = get_hdi_to_df(
+                self.pre_pred["posterior_predictive"].mu, hdi_prob=hdi_prob
+            ).set_index(pre_data.index)
+            post_data[[pred_lower_col, pred_upper_col]] = get_hdi_to_df(
+                self.post_pred["posterior_predictive"].mu, hdi_prob=hdi_prob
+            ).set_index(post_data.index)
+
+            pre_data["impact"] = self.pre_impact.mean(dim=["chain", "draw"]).values
+            post_data["impact"] = self.post_impact.mean(dim=["chain", "draw"]).values
+            pre_data[[impact_lower_col, impact_upper_col]] = get_hdi_to_df(
+                self.pre_impact, hdi_prob=hdi_prob
+            ).set_index(pre_data.index)
+            post_data[[impact_lower_col, impact_upper_col]] = get_hdi_to_df(
+                self.post_impact, hdi_prob=hdi_prob
+            ).set_index(post_data.index)
+
+            self.plot_data = pd.concat([pre_data, post_data])
+
+            return self.plot_data
+        else:
+            raise ValueError("Unsupported model type")
+
+    def get_plot_data_ols(self) -> pd.DataFrame:
+        """
+        Recover the data of the experiment along with the prediction and causal impact information.
+        """
+        pre_data = self.datapre.copy()
+        post_data = self.datapost.copy()
+        pre_data["prediction"] = self.pre_pred
+        post_data["prediction"] = self.post_pred
+        pre_data["impact"] = self.pre_impact
+        post_data["impact"] = self.post_impact
+        self.plot_data = pd.concat([pre_data, post_data])
+
+        return self.plot_data