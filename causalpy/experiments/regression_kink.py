--- conflicted
+++ resolved
@@ -22,13 +22,9 @@
 import numpy as np
 import pandas as pd
 import seaborn as sns
-<<<<<<< HEAD
 from formulaic import model_matrix
 
-=======
-from patsy import build_design_matrices, dmatrices
 import xarray as xr
->>>>>>> a626c1e7
 from causalpy.plot_utils import plot_xY
 
 from .base import BaseExperiment
