--- conflicted
+++ resolved
@@ -207,18 +207,9 @@
         # INTERVENTION: set the interaction term between the group and the
         # post_treatment variable to zero. This is the counterfactual.
         for i, label in enumerate(self.labels):
-<<<<<<< HEAD
             if "post_treatment" in label and self.group_variable_name in label:
                 new_x[:, i] = 0
         self.y_pred_counterfactual = self.model.predict(new_x)
-=======
-            if (
-                self.post_treatment_variable_name in label
-                and self.group_variable_name in label
-            ):
-                new_x.iloc[:, i] = 0
-        self.y_pred_counterfactual = self.model.predict(np.asarray(new_x))
->>>>>>> 81eb0201
 
         # calculate causal impact
         if isinstance(self.model, PyMCModel):
