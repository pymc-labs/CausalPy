#   Copyright 2022 - 2025 The PyMC Labs Developers
#
#   Licensed under the Apache License, Version 2.0 (the "License");
#   you may not use this file except in compliance with the License.
#   You may obtain a copy of the License at
#
#       http://www.apache.org/licenses/LICENSE-2.0
#
#   Unless required by applicable law or agreed to in writing, software
#   distributed under the License is distributed on an "AS IS" BASIS,
#   WITHOUT WARRANTIES OR CONDITIONS OF ANY KIND, either express or implied.
#   See the License for the specific language governing permissions and
#   limitations under the License.
"""
Difference in differences
"""

import arviz as az
import numpy as np
import pandas as pd
import seaborn as sns
<<<<<<< HEAD
from formulaic import model_matrix
=======
import xarray as xr
>>>>>>> a626c1e7
from matplotlib import pyplot as plt
from sklearn.base import RegressorMixin

from causalpy.custom_exceptions import (
    DataException,
    FormulaException,
)
from causalpy.plot_utils import plot_xY
from causalpy.pymc_models import PyMCModel
from causalpy.utils import _is_variable_dummy_coded, convert_to_string, round_num

from .base import BaseExperiment

LEGEND_FONT_SIZE = 12


class DifferenceInDifferences(BaseExperiment):
    """A class to analyse data from Difference in Difference settings.

    .. note::

        There is no pre/post intervention data distinction for DiD, we fit all the
        data available.
    :param data:
        A pandas dataframe
    :param formula:
        A statistical model formula
    :param time_variable_name:
        Name of the data column for the time variable
    :param group_variable_name:
        Name of the data column for the group variable
    :param model:
        A PyMC model for difference in differences

    Example
    --------
    >>> import causalpy as cp
    >>> df = cp.load_data("did")
    >>> seed = 42
    >>> result = cp.DifferenceInDifferences(
    ...     df,
    ...     formula="y ~ 1 + group*post_treatment",
    ...     time_variable_name="t",
    ...     group_variable_name="group",
    ...     model=cp.pymc_models.LinearRegression(
    ...         sample_kwargs={
    ...             "target_accept": 0.95,
    ...             "random_seed": seed,
    ...             "progressbar": False,
    ...         }
    ...     ),
    ... )
    """

    supports_ols = True
    supports_bayes = True

    def __init__(
        self,
        data: pd.DataFrame,
        formula: str,
        time_variable_name: str,
        group_variable_name: str,
        model=None,
        **kwargs,
    ) -> None:
        super().__init__(model=model)
        # rename the index to "obs_ind"
        data.index.name = "obs_ind"
        self.data = data
        self.expt_type = "Difference in Differences"
        self.formula = formula
        self.time_variable_name = time_variable_name
        self.group_variable_name = group_variable_name
        self.input_validation()

        dm = model_matrix(self.formula, self.data)
        self.labels = list(dm.rhs.columns)
        self.y, self.X = (dm.lhs.to_numpy(), dm.rhs.to_numpy())
        self.rhs_matrix_spec = dm.rhs.model_spec
        self.outcome_variable_name = dm.lhs.columns[0]

        # turn into xarray.DataArray's
        self.X = xr.DataArray(
            self.X,
            dims=["obs_ind", "coeffs"],
            coords={
                "obs_ind": np.arange(self.X.shape[0]),
                "coeffs": self.labels,
            },
        )
        self.y = xr.DataArray(
            self.y[:, 0],
            dims=["obs_ind"],
            coords={"obs_ind": np.arange(self.y.shape[0])},
        )

        # fit model
        if isinstance(self.model, PyMCModel):
            COORDS = {"coeffs": self.labels, "obs_ind": np.arange(self.X.shape[0])}
            self.model.fit(X=self.X, y=self.y, coords=COORDS)
        elif isinstance(self.model, RegressorMixin):
            self.model.fit(X=self.X, y=self.y)
        else:
            raise ValueError("Model type not recognized")

        # predicted outcome for control group
        self.x_pred_control = (
            self.data
            # just the untreated group
            .query(f"{self.group_variable_name} == 0")
            # drop the outcome variable
            .drop(self.outcome_variable_name, axis=1)
            # We may have multiple units per time point, we only want one time point
            .groupby(self.time_variable_name)
            .first()
            .reset_index()
        )
        if self.x_pred_control.empty:
            raise ValueError("x_pred_control is empty")
        new_x = model_matrix(
            spec=self.rhs_matrix_spec, data=self.x_pred_control
        ).to_numpy()
        self.y_pred_control = self.model.predict(new_x)

        # predicted outcome for treatment group
        self.x_pred_treatment = (
            self.data
            # just the treated group
            .query(f"{self.group_variable_name} == 1")
            # drop the outcome variable
            .drop(self.outcome_variable_name, axis=1)
            # We may have multiple units per time point, we only want one time point
            .groupby(self.time_variable_name)
            .first()
            .reset_index()
        )
        if self.x_pred_treatment.empty:
            raise ValueError("x_pred_treatment is empty")
        new_x = model_matrix(
            spec=self.rhs_matrix_spec, data=self.x_pred_treatment
        ).to_numpy()
        self.y_pred_treatment = self.model.predict(new_x)

        # predicted outcome for counterfactual. This is given by removing the influence
        # of the interaction term between the group and the post_treatment variable
        self.x_pred_counterfactual = (
            self.data
            # just the treated group
            .query(f"{self.group_variable_name} == 1")
            # just the treatment period(s)
            .query("post_treatment == True")
            # drop the outcome variable
            .drop(self.outcome_variable_name, axis=1)
            # We may have multiple units per time point, we only want one time point
            .groupby(self.time_variable_name)
            .first()
            .reset_index()
        )
        if self.x_pred_counterfactual.empty:
            raise ValueError("x_pred_counterfactual is empty")
        new_x = model_matrix(
            spec=self.rhs_matrix_spec, data=self.x_pred_counterfactual
        ).to_numpy()
        # INTERVENTION: set the interaction term between the group and the
        # post_treatment variable to zero. This is the counterfactual.
        for i, label in enumerate(self.labels):
            if "post_treatment" in label and self.group_variable_name in label:
                new_x[:, i] = 0
        self.y_pred_counterfactual = self.model.predict(new_x)

        # calculate causal impact
        if isinstance(self.model, PyMCModel):
            # This is the coefficient on the interaction term
            coeff_names = self.model.idata.posterior.coords["coeffs"].data
            for i, label in enumerate(coeff_names):
                if "post_treatment" in label and self.group_variable_name in label:
                    self.causal_impact = self.model.idata.posterior["beta"].isel(
                        {"coeffs": i}
                    )
        elif isinstance(self.model, RegressorMixin):
            # This is the coefficient on the interaction term
            # TODO: CHECK FOR CORRECTNESS
            self.causal_impact = (
                self.y_pred_treatment[1] - self.y_pred_counterfactual[0]
            )
        else:
            raise ValueError("Model type not recognized")

        return

    def input_validation(self):
        """Validate the input data and model formula for correctness"""
        if "post_treatment" not in self.formula:
            raise FormulaException(
                "A predictor called `post_treatment` should be in the formula"
            )

        if "post_treatment" not in self.data.columns:
            raise DataException(
                "Require a boolean column labelling observations which are `treated`"
            )

        if "unit" not in self.data.columns:
            raise DataException(
                "Require a `unit` column to label unique units. This is used for plotting purposes"  # noqa: E501
            )

        if _is_variable_dummy_coded(self.data[self.group_variable_name]) is False:
            raise DataException(
                f"""The grouping variable {self.group_variable_name} should be dummy
                coded. Consisting of 0's and 1's only."""
            )

    def summary(self, round_to=None) -> None:
        """Print summary of main results and model coefficients.

        :param round_to:
            Number of decimals used to round results. Defaults to 2. Use "None" to return raw numbers
        """
        print(f"{self.expt_type:=^80}")
        print(f"Formula: {self.formula}")
        print("\nResults:")
        print(self._causal_impact_summary_stat(round_to))
        self.print_coefficients(round_to)

    def _causal_impact_summary_stat(self, round_to=None) -> str:
        """Computes the mean and 94% credible interval bounds for the causal impact."""
        return f"Causal impact = {convert_to_string(self.causal_impact, round_to=round_to)}"

    def _bayesian_plot(self, round_to=None, **kwargs) -> tuple[plt.Figure, plt.Axes]:
        """
        Plot the results

        :param round_to:
            Number of decimals used to round results. Defaults to 2. Use "None" to return raw numbers.
        """

        def _plot_causal_impact_arrow(results, ax):
            """
            draw a vertical arrow between `y_pred_counterfactual` and
            `y_pred_counterfactual`
            """
            # Calculate y values to plot the arrow between
            y_pred_treatment = (
                results.y_pred_treatment["posterior_predictive"]
                .mu.isel({"obs_ind": 1})
                .mean()
                .data
            )
            y_pred_counterfactual = (
                results.y_pred_counterfactual["posterior_predictive"].mu.mean().data
            )
            # Calculate the x position to plot at
            # Note that we force to be float to avoid a type error using np.ptp with boolean
            # values
            diff = np.ptp(
                np.array(
                    results.x_pred_treatment[results.time_variable_name].values
                ).astype(float)
            )
            x = (
                np.max(results.x_pred_treatment[results.time_variable_name].values)
                + 0.1 * diff
            )
            # Plot the arrow
            ax.annotate(
                "",
                xy=(x, y_pred_counterfactual),
                xycoords="data",
                xytext=(x, y_pred_treatment),
                textcoords="data",
                arrowprops={"arrowstyle": "<-", "color": "green", "lw": 3},
            )
            # Plot text annotation next to arrow
            ax.annotate(
                "causal\nimpact",
                xy=(x, np.mean([y_pred_counterfactual, y_pred_treatment])),
                xycoords="data",
                xytext=(5, 0),
                textcoords="offset points",
                color="green",
                va="center",
            )

        fig, ax = plt.subplots()

        # Plot raw data
        sns.scatterplot(
            self.data,
            x=self.time_variable_name,
            y=self.outcome_variable_name,
            hue=self.group_variable_name,
            alpha=1,
            legend=False,
            markers=True,
            ax=ax,
        )

        # Plot model fit to control group
        time_points = self.x_pred_control[self.time_variable_name].values
        h_line, h_patch = plot_xY(
            time_points,
            self.y_pred_control.posterior_predictive.mu,
            ax=ax,
            plot_hdi_kwargs={"color": "C0"},
            label="Control group",
        )
        handles = [(h_line, h_patch)]
        labels = ["Control group"]

        # Plot model fit to treatment group
        time_points = self.x_pred_control[self.time_variable_name].values
        h_line, h_patch = plot_xY(
            time_points,
            self.y_pred_treatment.posterior_predictive.mu,
            ax=ax,
            plot_hdi_kwargs={"color": "C1"},
            label="Treatment group",
        )
        handles.append((h_line, h_patch))
        labels.append("Treatment group")

        # Plot counterfactual - post-test for treatment group IF no treatment
        # had occurred.
        time_points = self.x_pred_counterfactual[self.time_variable_name].values
        if len(time_points) == 1:
            parts = ax.violinplot(
                az.extract(
                    self.y_pred_counterfactual,
                    group="posterior_predictive",
                    var_names="mu",
                ).values.T,
                positions=self.x_pred_counterfactual[self.time_variable_name].values,
                showmeans=False,
                showmedians=False,
                widths=0.2,
            )
            for pc in parts["bodies"]:
                pc.set_facecolor("C0")
                pc.set_edgecolor("None")
                pc.set_alpha(0.5)
        else:
            h_line, h_patch = plot_xY(
                time_points,
                self.y_pred_counterfactual.posterior_predictive.mu,
                ax=ax,
                plot_hdi_kwargs={"color": "C2"},
                label="Counterfactual",
            )
            handles.append((h_line, h_patch))
            labels.append("Counterfactual")

        # arrow to label the causal impact
        _plot_causal_impact_arrow(self, ax)

        # formatting
        ax.set(
            xticks=self.x_pred_treatment[self.time_variable_name].values,
            title=self._causal_impact_summary_stat(round_to),
        )
        ax.legend(
            handles=(h_tuple for h_tuple in handles),
            labels=labels,
            fontsize=LEGEND_FONT_SIZE,
        )
        return fig, ax

    def _ols_plot(self, round_to=None, **kwargs) -> tuple[plt.Figure, plt.Axes]:
        """Generate plot for difference-in-differences"""
        round_to = kwargs.get("round_to")
        fig, ax = plt.subplots()

        # Plot raw data
        sns.lineplot(
            self.data,
            x=self.time_variable_name,
            y=self.outcome_variable_name,
            hue="group",
            units="unit",
            estimator=None,
            alpha=0.25,
            ax=ax,
        )
        # Plot model fit to control group
        ax.plot(
            self.x_pred_control[self.time_variable_name],
            self.y_pred_control,
            "o",
            c="C0",
            markersize=10,
            label="model fit (control group)",
        )
        # Plot model fit to treatment group
        ax.plot(
            self.x_pred_treatment[self.time_variable_name],
            self.y_pred_treatment,
            "o",
            c="C1",
            markersize=10,
            label="model fit (treament group)",
        )
        # Plot counterfactual - post-test for treatment group IF no treatment
        # had occurred.
        ax.plot(
            self.x_pred_counterfactual[self.time_variable_name],
            self.y_pred_counterfactual,
            "go",
            markersize=10,
            label="counterfactual",
        )
        # arrow to label the causal impact
        ax.annotate(
            "",
            xy=(1.05, self.y_pred_counterfactual),
            xycoords="data",
            xytext=(1.05, self.y_pred_treatment[1]),
            textcoords="data",
            arrowprops={"arrowstyle": "<->", "color": "green", "lw": 3},
        )
        ax.annotate(
            "causal\nimpact",
            xy=(
                1.05,
                np.mean([self.y_pred_counterfactual[0], self.y_pred_treatment[1]]),
            ),
            xycoords="data",
            xytext=(5, 0),
            textcoords="offset points",
            color="green",
            va="center",
        )
        # formatting
        ax.set(
            xlim=[-0.05, 1.1],
            xticks=[0, 1],
            xticklabels=["pre", "post"],
            title=f"Causal impact = {round_num(self.causal_impact, round_to)}",
        )
        ax.legend(fontsize=LEGEND_FONT_SIZE)
        return fig, ax<|MERGE_RESOLUTION|>--- conflicted
+++ resolved
@@ -19,11 +19,8 @@
 import numpy as np
 import pandas as pd
 import seaborn as sns
-<<<<<<< HEAD
 from formulaic import model_matrix
-=======
 import xarray as xr
->>>>>>> a626c1e7
 from matplotlib import pyplot as plt
 from sklearn.base import RegressorMixin
 
