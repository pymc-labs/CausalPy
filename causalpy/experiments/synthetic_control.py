--- conflicted
+++ resolved
@@ -20,11 +20,8 @@
 import arviz as az
 import numpy as np
 import pandas as pd
-<<<<<<< HEAD
 from formulaic import model_matrix
-=======
 import xarray as xr
->>>>>>> a626c1e7
 from matplotlib import pyplot as plt
 from sklearn.base import RegressorMixin
 
@@ -98,7 +95,6 @@
         self.datapre = data[data.index < self.treatment_time]
         self.datapost = data[data.index >= self.treatment_time]
 
-<<<<<<< HEAD
         self.formula = formula
 
         # set things up with pre-intervention data
@@ -111,7 +107,6 @@
         new_dm = model_matrix(spec=self.matrix_spec, data=self.datapost)
         self.post_X = new_dm.rhs.to_numpy()
         self.post_y = new_dm.lhs.to_numpy()
-=======
         # split data into the 4 quadrants (pre/post, control/treated) and store as
         # xarray.DataArray objects.
         # NOTE: if we have renamed/ensured the index is named "obs_ind", then it will
@@ -148,7 +143,6 @@
                 "treated_units": self.treated_units,
             },
         )
->>>>>>> a626c1e7
 
         # fit the model to the observed (pre-intervention) data
         if isinstance(self.model, PyMCModel):
