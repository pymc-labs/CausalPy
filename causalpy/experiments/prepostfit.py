#   Copyright 2024 The PyMC Labs Developers
#
#   Licensed under the Apache License, Version 2.0 (the "License");
#   you may not use this file except in compliance with the License.
#   You may obtain a copy of the License at
#
#       http://www.apache.org/licenses/LICENSE-2.0
#
#   Unless required by applicable law or agreed to in writing, software
#   distributed under the License is distributed on an "AS IS" BASIS,
#   WITHOUT WARRANTIES OR CONDITIONS OF ANY KIND, either express or implied.
#   See the License for the specific language governing permissions and
#   limitations under the License.
"""
Pre/post intervention fit experiment designs
"""

from typing import List, Union

import arviz as az
import numpy as np
import pandas as pd
from matplotlib import pyplot as plt
from patsy import build_design_matrices, dmatrices
from sklearn.base import RegressorMixin

from causalpy.custom_exceptions import BadIndexException
from causalpy.plot_utils import plot_xY, get_hdi_to_df
from causalpy.pymc_models import PyMCModel
from causalpy.utils import round_num

from .base import BaseExperiment

LEGEND_FONT_SIZE = 12


class PrePostFit(BaseExperiment):
    """
    A base class for quasi-experimental designs where parameter estimation is based on
    just pre-intervention data. This class is not directly invoked by the user.
    """

    def __init__(
        self,
        data: pd.DataFrame,
        treatment_time: Union[int, float, pd.Timestamp],
        formula: str,
        model=None,
        **kwargs,
    ) -> None:
        super().__init__(model=model)
        self.input_validation(data, treatment_time)
        self.treatment_time = treatment_time
        # set experiment type - usually done in subclasses
        self.expt_type = "Pre-Post Fit"
        # split data in to pre and post intervention
        self.datapre = data[data.index < self.treatment_time]
        self.datapost = data[data.index >= self.treatment_time]

        self.formula = formula

        # set things up with pre-intervention data
        y, X = dmatrices(formula, self.datapre)
        self.outcome_variable_name = y.design_info.column_names[0]
        self._y_design_info = y.design_info
        self._x_design_info = X.design_info
        self.labels = X.design_info.column_names
        self.pre_y, self.pre_X = np.asarray(y), np.asarray(X)
        # process post-intervention data
        (new_y, new_x) = build_design_matrices(
            [self._y_design_info, self._x_design_info], self.datapost
        )
        self.post_X = np.asarray(new_x)
        self.post_y = np.asarray(new_y)

        # fit the model to the observed (pre-intervention) data
        if isinstance(self.model, PyMCModel):
            COORDS = {"coeffs": self.labels, "obs_indx": np.arange(self.pre_X.shape[0])}
            self.model.fit(X=self.pre_X, y=self.pre_y, coords=COORDS)
        elif isinstance(self.model, RegressorMixin):
            self.model.fit(X=self.pre_X, y=self.pre_y)
        else:
            raise ValueError("Model type not recognized")

        # score the goodness of fit to the pre-intervention data
        self.score = self.model.score(X=self.pre_X, y=self.pre_y)

        # get the model predictions of the observed (pre-intervention) data
        self.pre_pred = self.model.predict(X=self.pre_X)

        # calculate the counterfactual
        self.post_pred = self.model.predict(X=self.post_X)
        self.pre_impact = self.model.calculate_impact(self.pre_y[:, 0], self.pre_pred)
        self.post_impact = self.model.calculate_impact(
            self.post_y[:, 0], self.post_pred
        )
        self.post_impact_cumulative = self.model.calculate_cumulative_impact(
            self.post_impact
        )

    def input_validation(self, data, treatment_time):
        """Validate the input data and model formula for correctness"""
        if isinstance(data.index, pd.DatetimeIndex) and not isinstance(
            treatment_time, pd.Timestamp
        ):
            raise BadIndexException(
                "If data.index is DatetimeIndex, treatment_time must be pd.Timestamp."
            )
        if not isinstance(data.index, pd.DatetimeIndex) and isinstance(
            treatment_time, pd.Timestamp
        ):
            raise BadIndexException(
                "If data.index is not DatetimeIndex, treatment_time must be pd.Timestamp."  # noqa: E501
            )

    def summary(self, round_to=None) -> None:
        """Print summary of main results and model coefficients.

        :param round_to:
            Number of decimals used to round results. Defaults to 2. Use "None" to return raw numbers
        """
        print(f"{self.expt_type:=^80}")
        print(f"Formula: {self.formula}")
        self.print_coefficients(round_to)

    def bayesian_plot(
        self, round_to=None, **kwargs
    ) -> tuple[plt.Figure, List[plt.Axes]]:
        """
        Plot the results

        :param round_to:
            Number of decimals used to round results. Defaults to 2. Use "None" to return raw numbers.
        """
        counterfactual_label = "Counterfactual"

        fig, ax = plt.subplots(3, 1, sharex=True, figsize=(7, 8))
        # TOP PLOT --------------------------------------------------
        # pre-intervention period
        h_line, h_patch = plot_xY(
            self.datapre.index,
            self.pre_pred["posterior_predictive"].mu,
            ax=ax[0],
            plot_hdi_kwargs={"color": "C0"},
        )
        handles = [(h_line, h_patch)]
        labels = ["Pre-intervention period"]

        (h,) = ax[0].plot(self.datapre.index, self.pre_y, "k.", label="Observations")
        handles.append(h)
        labels.append("Observations")

        # post intervention period
        h_line, h_patch = plot_xY(
            self.datapost.index,
            self.post_pred["posterior_predictive"].mu,
            ax=ax[0],
            plot_hdi_kwargs={"color": "C1"},
        )
        handles.append((h_line, h_patch))
        labels.append(counterfactual_label)

        ax[0].plot(self.datapost.index, self.post_y, "k.")
        # Shaded causal effect
        h = ax[0].fill_between(
            self.datapost.index,
            y1=az.extract(
                self.post_pred, group="posterior_predictive", var_names="mu"
            ).mean("sample"),
            y2=np.squeeze(self.post_y),
            color="C0",
            alpha=0.25,
        )
        handles.append(h)
        labels.append("Causal impact")

        ax[0].set(
            title=f"""
            Pre-intervention Bayesian $R^2$: {round_num(self.score.r2, round_to)}
            (std = {round_num(self.score.r2_std, round_to)})
            """
        )

        # MIDDLE PLOT -----------------------------------------------
        plot_xY(
            self.datapre.index,
            self.pre_impact,
            ax=ax[1],
            plot_hdi_kwargs={"color": "C0"},
        )
        plot_xY(
            self.datapost.index,
            self.post_impact,
            ax=ax[1],
            plot_hdi_kwargs={"color": "C1"},
        )
        ax[1].axhline(y=0, c="k")
        ax[1].fill_between(
            self.datapost.index,
            y1=self.post_impact.mean(["chain", "draw"]),
            color="C0",
            alpha=0.25,
            label="Causal impact",
        )
        ax[1].set(title="Causal Impact")

        # BOTTOM PLOT -----------------------------------------------
        ax[2].set(title="Cumulative Causal Impact")
        plot_xY(
            self.datapost.index,
            self.post_impact_cumulative,
            ax=ax[2],
            plot_hdi_kwargs={"color": "C1"},
        )
        ax[2].axhline(y=0, c="k")

        # Intervention line
        for i in [0, 1, 2]:
            ax[i].axvline(
                x=self.treatment_time,
                ls="-",
                lw=3,
                color="r",
            )

        ax[0].legend(
            handles=(h_tuple for h_tuple in handles),
            labels=labels,
            fontsize=LEGEND_FONT_SIZE,
        )

        return fig, ax

    def ols_plot(self, round_to=None, **kwargs) -> tuple[plt.Figure, List[plt.Axes]]:
        """
        Plot the results

        :param round_to:
            Number of decimals used to round results. Defaults to 2. Use "None" to return raw numbers.
        """
        counterfactual_label = "Counterfactual"

        fig, ax = plt.subplots(3, 1, sharex=True, figsize=(7, 8))

        ax[0].plot(self.datapre.index, self.pre_y, "k.")
        ax[0].plot(self.datapost.index, self.post_y, "k.")

        ax[0].plot(self.datapre.index, self.pre_pred, c="k", label="model fit")
        ax[0].plot(
            self.datapost.index,
            self.post_pred,
            label=counterfactual_label,
            ls=":",
            c="k",
        )
        ax[0].set(
            title=f"$R^2$ on pre-intervention data = {round_num(self.score, round_to)}"
        )

        ax[1].plot(self.datapre.index, self.pre_impact, "k.")
        ax[1].plot(
            self.datapost.index,
            self.post_impact,
            "k.",
            label=counterfactual_label,
        )
        ax[1].axhline(y=0, c="k")
        ax[1].set(title="Causal Impact")

        ax[2].plot(self.datapost.index, self.post_impact_cumulative, c="k")
        ax[2].axhline(y=0, c="k")
        ax[2].set(title="Cumulative Causal Impact")

        # Shaded causal effect
        ax[0].fill_between(
            self.datapost.index,
            y1=np.squeeze(self.post_pred),
            y2=np.squeeze(self.post_y),
            color="C0",
            alpha=0.25,
            label="Causal impact",
        )
        ax[1].fill_between(
            self.datapost.index,
            y1=np.squeeze(self.post_impact),
            color="C0",
            alpha=0.25,
            label="Causal impact",
        )

        # Intervention line
        # TODO: make this work when treatment_time is a datetime
        for i in [0, 1, 2]:
            ax[i].axvline(
                x=self.treatment_time,
                ls="-",
                lw=3,
                color="r",
                label="Treatment time",
            )

        ax[0].legend(fontsize=LEGEND_FONT_SIZE)

        return (fig, ax)

    def get_plot_data_bayesian(self, hdi_prob: float = 0.94) -> pd.DataFrame:
        """
        Recover the data of a PrePostFit experiment along with the prediction and causal impact information.
        """
        if isinstance(self.model, PyMCModel):
            pre_data = self.datapre.copy()
            post_data = self.datapost.copy()
<<<<<<< HEAD
=======

>>>>>>> 3f813ac9
            pre_data["prediction"] = (
                az.extract(self.pre_pred, group="posterior_predictive", var_names="mu")
                .mean("sample")
                .values
            )
            post_data["prediction"] = (
                az.extract(self.post_pred, group="posterior_predictive", var_names="mu")
                .mean("sample")
                .values
            )
            pre_data[["pred_hdi_lower", "pred_hdi_upper"]] = get_hdi_to_df(self.pre_pred["posterior_predictive"].mu, hdi_prob=hdi_prob).set_index(pre_data.index)
            post_data[["pred_hdi_lower", "pred_hdi_upper"]] = get_hdi_to_df(self.post_pred["posterior_predictive"].mu, hdi_prob=hdi_prob).set_index(post_data.index)

            pre_data["impact"] = self.pre_impact.mean(dim=["chain", "draw"]).values
            post_data["impact"] = self.post_impact.mean(dim=["chain", "draw"]).values
            pre_data[["impact_hdi_lower", "impact_hdi_upper"]] = get_hdi_to_df(self.pre_impact, hdi_prob=hdi_prob).set_index(pre_data.index)
            post_data[["impact_hdi_lower", "impact_hdi_upper"]] = get_hdi_to_df(self.post_impact, hdi_prob=hdi_prob).set_index(post_data.index)

            self.plot_data = pd.concat([pre_data, post_data])

            return self.plot_data
        else:
            raise ValueError("Unsupported model type")

    def get_plot_data_ols(self) -> pd.DataFrame:
        """
        Recover the data of a PrePostFit experiment along with the prediction and causal impact information.
        """
        pre_data = self.datapre.copy()
        post_data = self.datapost.copy()
        pre_data["prediction"] = self.pre_pred
        post_data["prediction"] = self.post_pred
        pre_data["impact"] = self.pre_impact
        post_data["impact"] = self.post_impact
        self.plot_data = pd.concat([pre_data, post_data])

        return self.plot_data


class InterruptedTimeSeries(PrePostFit):
    """
    A wrapper around PrePostFit class

    :param data:
        A pandas dataframe
    :param treatment_time:
        The time when treatment occurred, should be in reference to the data index
    :param formula:
        A statistical model formula
    :param model:
        A PyMC model

    Example
    --------
    >>> import causalpy as cp
    >>> df = (
    ...     cp.load_data("its")
    ...     .assign(date=lambda x: pd.to_datetime(x["date"]))
    ...     .set_index("date")
    ... )
    >>> treatment_time = pd.to_datetime("2017-01-01")
    >>> seed = 42
    >>> result = cp.InterruptedTimeSeries(
    ...     df,
    ...     treatment_time,
    ...     formula="y ~ 1 + t + C(month)",
    ...     model=cp.pymc_models.LinearRegression(
    ...         sample_kwargs={
    ...             "target_accept": 0.95,
    ...             "random_seed": seed,
    ...             "progressbar": False,
    ...         }
    ...     ),
    ... )
    """

    expt_type = "Interrupted Time Series"
    supports_ols = True
    supports_bayes = True


class SyntheticControl(PrePostFit):
    """A wrapper around the PrePostFit class

    :param data:
        A pandas dataframe
    :param treatment_time:
        The time when treatment occurred, should be in reference to the data index
    :param formula:
        A statistical model formula
    :param model:
        A PyMC model

    Example
    --------
    >>> import causalpy as cp
    >>> df = cp.load_data("sc")
    >>> treatment_time = 70
    >>> seed = 42
    >>> result = cp.SyntheticControl(
    ...     df,
    ...     treatment_time,
    ...     formula="actual ~ 0 + a + b + c + d + e + f + g",
    ...     model=cp.pymc_models.WeightedSumFitter(
    ...         sample_kwargs={
    ...             "target_accept": 0.95,
    ...             "random_seed": seed,
    ...             "progressbar": False,
    ...         }
    ...     ),
    ... )
    """

    expt_type = "SyntheticControl"
    supports_ols = True
    supports_bayes = True

    def bayesian_plot(self, *args, **kwargs) -> tuple[plt.Figure, List[plt.Axes]]:
        """
        Plot the results

        :param round_to:
            Number of decimals used to round results. Defaults to 2. Use "None" to
            return raw numbers.
        :param plot_predictors:
            Whether to plot the control units as well. Defaults to False.
        """
        # call the super class method
        fig, ax = super().bayesian_plot(*args, **kwargs)

        # additional plotting functionality for the synthetic control experiment
        plot_predictors = kwargs.get("plot_predictors", False)
        if plot_predictors:
            # plot control units as well
            ax[0].plot(self.datapre.index, self.pre_X, "-", c=[0.8, 0.8, 0.8], zorder=1)
            ax[0].plot(
                self.datapost.index, self.post_X, "-", c=[0.8, 0.8, 0.8], zorder=1
            )

        return fig, ax<|MERGE_RESOLUTION|>--- conflicted
+++ resolved
@@ -1,4 +1,4 @@
-#   Copyright 2024 The PyMC Labs Developers
+#   Copyright 2025 The PyMC Labs Developers
 #
 #   Licensed under the Apache License, Version 2.0 (the "License");
 #   you may not use this file except in compliance with the License.
@@ -25,7 +25,7 @@
 from sklearn.base import RegressorMixin
 
 from causalpy.custom_exceptions import BadIndexException
-from causalpy.plot_utils import plot_xY, get_hdi_to_df
+from causalpy.plot_utils import get_hdi_to_df, plot_xY
 from causalpy.pymc_models import PyMCModel
 from causalpy.utils import round_num
 
@@ -310,10 +310,6 @@
         if isinstance(self.model, PyMCModel):
             pre_data = self.datapre.copy()
             post_data = self.datapost.copy()
-<<<<<<< HEAD
-=======
-
->>>>>>> 3f813ac9
             pre_data["prediction"] = (
                 az.extract(self.pre_pred, group="posterior_predictive", var_names="mu")
                 .mean("sample")
@@ -324,13 +320,21 @@
                 .mean("sample")
                 .values
             )
-            pre_data[["pred_hdi_lower", "pred_hdi_upper"]] = get_hdi_to_df(self.pre_pred["posterior_predictive"].mu, hdi_prob=hdi_prob).set_index(pre_data.index)
-            post_data[["pred_hdi_lower", "pred_hdi_upper"]] = get_hdi_to_df(self.post_pred["posterior_predictive"].mu, hdi_prob=hdi_prob).set_index(post_data.index)
+            pre_data[["pred_hdi_lower", "pred_hdi_upper"]] = get_hdi_to_df(
+                self.pre_pred["posterior_predictive"].mu, hdi_prob=hdi_prob
+            ).set_index(pre_data.index)
+            post_data[["pred_hdi_lower", "pred_hdi_upper"]] = get_hdi_to_df(
+                self.post_pred["posterior_predictive"].mu, hdi_prob=hdi_prob
+            ).set_index(post_data.index)
 
             pre_data["impact"] = self.pre_impact.mean(dim=["chain", "draw"]).values
             post_data["impact"] = self.post_impact.mean(dim=["chain", "draw"]).values
-            pre_data[["impact_hdi_lower", "impact_hdi_upper"]] = get_hdi_to_df(self.pre_impact, hdi_prob=hdi_prob).set_index(pre_data.index)
-            post_data[["impact_hdi_lower", "impact_hdi_upper"]] = get_hdi_to_df(self.post_impact, hdi_prob=hdi_prob).set_index(post_data.index)
+            pre_data[["impact_hdi_lower", "impact_hdi_upper"]] = get_hdi_to_df(
+                self.pre_impact, hdi_prob=hdi_prob
+            ).set_index(pre_data.index)
+            post_data[["impact_hdi_lower", "impact_hdi_upper"]] = get_hdi_to_df(
+                self.post_impact, hdi_prob=hdi_prob
+            ).set_index(post_data.index)
 
             self.plot_data = pd.concat([pre_data, post_data])
 
