--- conflicted
+++ resolved
@@ -403,7 +403,6 @@
 
 
 @pytest.mark.integration
-<<<<<<< HEAD
 def test_its_no_treatment_time():
     """
     Test Interrupted Time-Series experiment on COVID data with an unknown treatment time.
@@ -462,10 +461,7 @@
 
 
 @pytest.mark.integration
-def test_its_covid():
-=======
 def test_its_covid(mock_pymc_sample):
->>>>>>> fdce5b0d
     """
     Test Interrupted Time-Series experiment on COVID data.
 
