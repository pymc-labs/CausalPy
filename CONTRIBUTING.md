--- conflicted
+++ resolved
@@ -62,11 +62,7 @@
     Install the package (in editable mode) and its development dependencies. The `--no-deps` flag is used to avoid installing the dependencies of `CausalPy` as they are already installed when installing the development dependencies. This can end up interfering with the conda-only install of pymc.
 
     ```bash
-<<<<<<< HEAD
-    pip install -e . --no-deps
-=======
     pip install --no-deps -e .
->>>>>>> 00dc7447
     ```
 
 	Install development dependencies
